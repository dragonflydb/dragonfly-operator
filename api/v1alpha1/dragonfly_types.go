--- conflicted
+++ resolved
@@ -189,13 +189,13 @@
 	// +kubebuilder:validation:Type=array
 	InitContainers []corev1.Container `json:"initContainers,omitempty"`
 
-<<<<<<< HEAD
+
 	// (Optional) Dragonfly autoscaler configuration
 	// +optional
 	// +kubebuilder:validation:Optional
 	Autoscaler *AutoscalerSpec `json:"autoscaler,omitempty"`
-=======
-	// (Optional) Dragonfly direct child resources additional annotations and labels
+
+  // (Optional) Dragonfly direct child resources additional annotations and labels
 	// +optional
 	// +kubebuilder:validation:Optional
 	OwnedObjectsMetadata *OwnedObjectsMetadata `json:"ownedObjectsMetadata,omitempty"`
@@ -204,7 +204,6 @@
 type OwnedObjectsMetadata struct {
 	Annotations map[string]string `json:"annotations,omitempty"`
 	Labels      map[string]string `json:"labels,omitempty"`
->>>>>>> f769eef0
 }
 
 type ServiceSpec struct {
