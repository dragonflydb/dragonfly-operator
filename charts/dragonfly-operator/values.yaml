# Default values for dragonfly-operator.
# This is a YAML-formatted file.
# Declare variables to be passed into your templates.

replicaCount: 1

## Custom resource configuration
crds:
  # -- Install and upgrade CRDs
  install: true
  # -- Keep CRDs on chart uninstall
  keep: true

nameOverride: ""
fullnameOverride: ""

serviceAccount:
  # Specifies whether a service account should be created
  create: true
  # Automatically mount a ServiceAccount's API credentials?
  automount: true
  # Annotations to add to the service account
  annotations: {}
  # The name of the service account to use.
  # If not set and create is true, a name is generated using the fullname template
  name: dragonfly-operator-controller-manager

podAnnotations:
  kubectl.kubernetes.io/default-container: manager

podLabels: {}

podSecurityContext:
  runAsNonRoot: true

service:
  type: ClusterIP
  port: 8443

terminationGracePeriodSeconds: 10

rbacProxy:
  image:
    repository: gcr.io/kubebuilder/kube-rbac-proxy
    pullPolicy: IfNotPresent
    # Overrides the image tag whose default is the chart appVersion.
    tag: v0.13.1

  resources: {}
#    limits:
#      cpu: 500m
#      memory: 128Mi
#    requests:
#      cpu: 10m
#      memory: 64Mi

  securityContext:
    allowPrivilegeEscalation: false
    capabilities:
      drop:
        - ALL

manager:
  image:
    repository: docker.dragonflydb.io/dragonflydb/operator
    pullPolicy: IfNotPresent
    # Overrides the image tag whose default is the chart appVersion.
    tag: ""


  resources: {}
#    limits:
#      cpu: 500m
#      memory: 128Mi
#    requests:
#      cpu: 10m
#      memory: 64Mi

  livenessProbe:
    httpGet:
      path: /healthz
      port: 8081
    initialDelaySeconds: 15
    periodSeconds: 20

  readinessProbe:
    httpGet:
      path: /readyz
      port: 8081
    initialDelaySeconds: 5
    periodSeconds: 10

  securityContext:
    allowPrivilegeEscalation: false
    capabilities:
      drop:
        - ALL

  nodeSelector: {}

  tolerations: []


  # -- Assign custom [TopologySpreadConstraints] rules to the application controller
  # @default -- `[]` (defaults to global.topologySpreadConstraints)
  ## Ref: https://kubernetes.io/docs/concepts/workloads/pods/pod-topology-spread-constraints/
  ## If labelSelector is left out, it will default to the labelSelector configuration of the deployment
  topologySpreadConstraints: []
    # - maxSkew: 1
    #   topologyKey: topology.kubernetes.io/zone
  #   whenUnsatisfiable: DoNotSchedule
  affinity: {}
#    nodeAffinity:
#      requiredDuringSchedulingIgnoredDuringExecution:
#        nodeSelectorTerms:
#          - matchExpressions:
#              - key: kubernetes.io/arch
#                operator: In
#                values:
#                  - amd64
#                  - arm64
#                  - ppc64le
#                  - s390x
#              - key: kubernetes.io/os
#                operator: In
#                values:
#                  - linux

<<<<<<< HEAD
grafanaDashboard:
  enabled: false
  folder: database
  # -- Grafana dashboard configmap annotations.
  annotations:
    name: grafana_folder
  # -- Grafana dashboard configmap labels
  labels:
    name: grafana_dashboard
  grafanaOperator:
    enabled: false
    allowCrossNamespaceImport: true
    # -- Selected labels for Grafana instance
    matchLabels:
      dashboards: grafana
=======

serviceMonitor:
  # When set true then use a ServiceMonitor to configure scraping
  enabled: false
  # Set how frequently Prometheus should scrape
  interval: 30s
  # Set path to cloudwatch-exporter telemtery-path
  path: /metrics
  # Set labels for the ServiceMonitor, use this to define your scrape label for Prometheus Operator
  labels: {}
  # Set timeout for scrape
  timeout: 10s
  # Set relabelings for the ServiceMonitor, use to apply to samples before scraping
  relabelings: []
  # Set metricRelabelings for the ServiceMonitor, use to apply to samples for ingestion
  metricRelabelings: []
  # Example - note the Kubernetes convention of camelCase instead of Prometheus' snake_case
  # metricRelabelings:
  #   - sourceLabels: [dbinstance_identifier]
  #     action: replace
  #     replacement: mydbname
  #     targetLabel: dbname
>>>>>>> 34ff9195
<|MERGE_RESOLUTION|>--- conflicted
+++ resolved
@@ -126,24 +126,6 @@
 #                values:
 #                  - linux
 
-<<<<<<< HEAD
-grafanaDashboard:
-  enabled: false
-  folder: database
-  # -- Grafana dashboard configmap annotations.
-  annotations:
-    name: grafana_folder
-  # -- Grafana dashboard configmap labels
-  labels:
-    name: grafana_dashboard
-  grafanaOperator:
-    enabled: false
-    allowCrossNamespaceImport: true
-    # -- Selected labels for Grafana instance
-    matchLabels:
-      dashboards: grafana
-=======
-
 serviceMonitor:
   # When set true then use a ServiceMonitor to configure scraping
   enabled: false
@@ -165,4 +147,19 @@
   #     action: replace
   #     replacement: mydbname
   #     targetLabel: dbname
->>>>>>> 34ff9195
+
+grafanaDashboard:
+  enabled: false
+  folder: database
+  # -- Grafana dashboard configmap annotations.
+  annotations:
+    name: grafana_folder
+  # -- Grafana dashboard configmap labels
+  labels:
+    name: grafana_dashboard
+  grafanaOperator:
+    enabled: false
+    allowCrossNamespaceImport: true
+    # -- Selected labels for Grafana instance
+    matchLabels:
+      dashboards: grafana