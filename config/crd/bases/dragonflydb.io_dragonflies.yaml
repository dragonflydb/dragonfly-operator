---
apiVersion: apiextensions.k8s.io/v1
kind: CustomResourceDefinition
metadata:
  annotations:
    controller-gen.kubebuilder.io/version: v0.15.0
  name: dragonflies.dragonflydb.io
spec:
  group: dragonflydb.io
  names:
    kind: Dragonfly
    listKind: DragonflyList
    plural: dragonflies
    singular: dragonfly
  scope: Namespaced
  versions:
  - name: v1alpha1
    schema:
      openAPIV3Schema:
        description: Dragonfly is the Schema for the dragonflies API
        properties:
          apiVersion:
            description: |-
              APIVersion defines the versioned schema of this representation of an object.
              Servers should convert recognized schemas to the latest internal value, and
              may reject unrecognized values.
              More info: https://git.k8s.io/community/contributors/devel/sig-architecture/api-conventions.md#resources
            type: string
          kind:
            description: |-
              Kind is a string value representing the REST resource this object represents.
              Servers may infer this from the endpoint the client submits requests to.
              Cannot be updated.
              In CamelCase.
              More info: https://git.k8s.io/community/contributors/devel/sig-architecture/api-conventions.md#types-kinds
            type: string
          metadata:
            type: object
          spec:
            description: DragonflySpec defines the desired state of Dragonfly
            properties:
              aclFromSecret:
                description: (Optional) Acl file Secret to pass to the container
                properties:
                  key:
                    description: The key of the secret to select from.  Must be a
                      valid secret key.
                    type: string
                  name:
                    default: ""
                    description: |-
                      Name of the referent.
                      This field is effectively required, but due to backwards compatibility is
                      allowed to be empty. Instances of this type with an empty value here are
                      almost certainly wrong.
                      TODO: Add other useful fields. apiVersion, kind, uid?
                      More info: https://kubernetes.io/docs/concepts/overview/working-with-objects/names/#names
                      TODO: Drop `kubebuilder:default` when controller-gen doesn't need it https://github.com/kubernetes-sigs/kubebuilder/issues/3896.
                    type: string
                  optional:
                    description: Specify whether the Secret or its key must be defined
                    type: boolean
                required:
                - key
                type: object
                x-kubernetes-map-type: atomic
              affinity:
                description: (Optional) Dragonfly pod affinity
                properties:
                  nodeAffinity:
                    description: Describes node affinity scheduling rules for the
                      pod.
                    properties:
                      preferredDuringSchedulingIgnoredDuringExecution:
                        description: |-
                          The scheduler will prefer to schedule pods to nodes that satisfy
                          the affinity expressions specified by this field, but it may choose
                          a node that violates one or more of the expressions. The node that is
                          most preferred is the one with the greatest sum of weights, i.e.
                          for each node that meets all of the scheduling requirements (resource
                          request, requiredDuringScheduling affinity expressions, etc.),
                          compute a sum by iterating through the elements of this field and adding
                          "weight" to the sum if the node matches the corresponding matchExpressions; the
                          node(s) with the highest sum are the most preferred.
                        items:
                          description: |-
                            An empty preferred scheduling term matches all objects with implicit weight 0
                            (i.e. it's a no-op). A null preferred scheduling term matches no objects (i.e. is also a no-op).
                          properties:
                            preference:
                              description: A node selector term, associated with the
                                corresponding weight.
                              properties:
                                matchExpressions:
                                  description: A list of node selector requirements
                                    by node's labels.
                                  items:
                                    description: |-
                                      A node selector requirement is a selector that contains values, a key, and an operator
                                      that relates the key and values.
                                    properties:
                                      key:
                                        description: The label key that the selector
                                          applies to.
                                        type: string
                                      operator:
                                        description: |-
                                          Represents a key's relationship to a set of values.
                                          Valid operators are In, NotIn, Exists, DoesNotExist. Gt, and Lt.
                                        type: string
                                      values:
                                        description: |-
                                          An array of string values. If the operator is In or NotIn,
                                          the values array must be non-empty. If the operator is Exists or DoesNotExist,
                                          the values array must be empty. If the operator is Gt or Lt, the values
                                          array must have a single element, which will be interpreted as an integer.
                                          This array is replaced during a strategic merge patch.
                                        items:
                                          type: string
                                        type: array
                                        x-kubernetes-list-type: atomic
                                    required:
                                    - key
                                    - operator
                                    type: object
                                  type: array
                                  x-kubernetes-list-type: atomic
                                matchFields:
                                  description: A list of node selector requirements
                                    by node's fields.
                                  items:
                                    description: |-
                                      A node selector requirement is a selector that contains values, a key, and an operator
                                      that relates the key and values.
                                    properties:
                                      key:
                                        description: The label key that the selector
                                          applies to.
                                        type: string
                                      operator:
                                        description: |-
                                          Represents a key's relationship to a set of values.
                                          Valid operators are In, NotIn, Exists, DoesNotExist. Gt, and Lt.
                                        type: string
                                      values:
                                        description: |-
                                          An array of string values. If the operator is In or NotIn,
                                          the values array must be non-empty. If the operator is Exists or DoesNotExist,
                                          the values array must be empty. If the operator is Gt or Lt, the values
                                          array must have a single element, which will be interpreted as an integer.
                                          This array is replaced during a strategic merge patch.
                                        items:
                                          type: string
                                        type: array
                                        x-kubernetes-list-type: atomic
                                    required:
                                    - key
                                    - operator
                                    type: object
                                  type: array
                                  x-kubernetes-list-type: atomic
                              type: object
                              x-kubernetes-map-type: atomic
                            weight:
                              description: Weight associated with matching the corresponding
                                nodeSelectorTerm, in the range 1-100.
                              format: int32
                              type: integer
                          required:
                          - preference
                          - weight
                          type: object
                        type: array
                        x-kubernetes-list-type: atomic
                      requiredDuringSchedulingIgnoredDuringExecution:
                        description: |-
                          If the affinity requirements specified by this field are not met at
                          scheduling time, the pod will not be scheduled onto the node.
                          If the affinity requirements specified by this field cease to be met
                          at some point during pod execution (e.g. due to an update), the system
                          may or may not try to eventually evict the pod from its node.
                        properties:
                          nodeSelectorTerms:
                            description: Required. A list of node selector terms.
                              The terms are ORed.
                            items:
                              description: |-
                                A null or empty node selector term matches no objects. The requirements of
                                them are ANDed.
                                The TopologySelectorTerm type implements a subset of the NodeSelectorTerm.
                              properties:
                                matchExpressions:
                                  description: A list of node selector requirements
                                    by node's labels.
                                  items:
                                    description: |-
                                      A node selector requirement is a selector that contains values, a key, and an operator
                                      that relates the key and values.
                                    properties:
                                      key:
                                        description: The label key that the selector
                                          applies to.
                                        type: string
                                      operator:
                                        description: |-
                                          Represents a key's relationship to a set of values.
                                          Valid operators are In, NotIn, Exists, DoesNotExist. Gt, and Lt.
                                        type: string
                                      values:
                                        description: |-
                                          An array of string values. If the operator is In or NotIn,
                                          the values array must be non-empty. If the operator is Exists or DoesNotExist,
                                          the values array must be empty. If the operator is Gt or Lt, the values
                                          array must have a single element, which will be interpreted as an integer.
                                          This array is replaced during a strategic merge patch.
                                        items:
                                          type: string
                                        type: array
                                        x-kubernetes-list-type: atomic
                                    required:
                                    - key
                                    - operator
                                    type: object
                                  type: array
                                  x-kubernetes-list-type: atomic
                                matchFields:
                                  description: A list of node selector requirements
                                    by node's fields.
                                  items:
                                    description: |-
                                      A node selector requirement is a selector that contains values, a key, and an operator
                                      that relates the key and values.
                                    properties:
                                      key:
                                        description: The label key that the selector
                                          applies to.
                                        type: string
                                      operator:
                                        description: |-
                                          Represents a key's relationship to a set of values.
                                          Valid operators are In, NotIn, Exists, DoesNotExist. Gt, and Lt.
                                        type: string
                                      values:
                                        description: |-
                                          An array of string values. If the operator is In or NotIn,
                                          the values array must be non-empty. If the operator is Exists or DoesNotExist,
                                          the values array must be empty. If the operator is Gt or Lt, the values
                                          array must have a single element, which will be interpreted as an integer.
                                          This array is replaced during a strategic merge patch.
                                        items:
                                          type: string
                                        type: array
                                        x-kubernetes-list-type: atomic
                                    required:
                                    - key
                                    - operator
                                    type: object
                                  type: array
                                  x-kubernetes-list-type: atomic
                              type: object
                              x-kubernetes-map-type: atomic
                            type: array
                            x-kubernetes-list-type: atomic
                        required:
                        - nodeSelectorTerms
                        type: object
                        x-kubernetes-map-type: atomic
                    type: object
                  podAffinity:
                    description: Describes pod affinity scheduling rules (e.g. co-locate
                      this pod in the same node, zone, etc. as some other pod(s)).
                    properties:
                      preferredDuringSchedulingIgnoredDuringExecution:
                        description: |-
                          The scheduler will prefer to schedule pods to nodes that satisfy
                          the affinity expressions specified by this field, but it may choose
                          a node that violates one or more of the expressions. The node that is
                          most preferred is the one with the greatest sum of weights, i.e.
                          for each node that meets all of the scheduling requirements (resource
                          request, requiredDuringScheduling affinity expressions, etc.),
                          compute a sum by iterating through the elements of this field and adding
                          "weight" to the sum if the node has pods which matches the corresponding podAffinityTerm; the
                          node(s) with the highest sum are the most preferred.
                        items:
                          description: The weights of all of the matched WeightedPodAffinityTerm
                            fields are added per-node to find the most preferred node(s)
                          properties:
                            podAffinityTerm:
                              description: Required. A pod affinity term, associated
                                with the corresponding weight.
                              properties:
                                labelSelector:
                                  description: |-
                                    A label query over a set of resources, in this case pods.
                                    If it's null, this PodAffinityTerm matches with no Pods.
                                  properties:
                                    matchExpressions:
                                      description: matchExpressions is a list of label
                                        selector requirements. The requirements are
                                        ANDed.
                                      items:
                                        description: |-
                                          A label selector requirement is a selector that contains values, a key, and an operator that
                                          relates the key and values.
                                        properties:
                                          key:
                                            description: key is the label key that
                                              the selector applies to.
                                            type: string
                                          operator:
                                            description: |-
                                              operator represents a key's relationship to a set of values.
                                              Valid operators are In, NotIn, Exists and DoesNotExist.
                                            type: string
                                          values:
                                            description: |-
                                              values is an array of string values. If the operator is In or NotIn,
                                              the values array must be non-empty. If the operator is Exists or DoesNotExist,
                                              the values array must be empty. This array is replaced during a strategic
                                              merge patch.
                                            items:
                                              type: string
                                            type: array
                                            x-kubernetes-list-type: atomic
                                        required:
                                        - key
                                        - operator
                                        type: object
                                      type: array
                                      x-kubernetes-list-type: atomic
                                    matchLabels:
                                      additionalProperties:
                                        type: string
                                      description: |-
                                        matchLabels is a map of {key,value} pairs. A single {key,value} in the matchLabels
                                        map is equivalent to an element of matchExpressions, whose key field is "key", the
                                        operator is "In", and the values array contains only "value". The requirements are ANDed.
                                      type: object
                                  type: object
                                  x-kubernetes-map-type: atomic
                                matchLabelKeys:
                                  description: |-
                                    MatchLabelKeys is a set of pod label keys to select which pods will
                                    be taken into consideration. The keys are used to lookup values from the
                                    incoming pod labels, those key-value labels are merged with `labelSelector` as `key in (value)`
                                    to select the group of existing pods which pods will be taken into consideration
                                    for the incoming pod's pod (anti) affinity. Keys that don't exist in the incoming
                                    pod labels will be ignored. The default value is empty.
                                    The same key is forbidden to exist in both matchLabelKeys and labelSelector.
                                    Also, matchLabelKeys cannot be set when labelSelector isn't set.
                                    This is an alpha field and requires enabling MatchLabelKeysInPodAffinity feature gate.
                                  items:
                                    type: string
                                  type: array
                                  x-kubernetes-list-type: atomic
                                mismatchLabelKeys:
                                  description: |-
                                    MismatchLabelKeys is a set of pod label keys to select which pods will
                                    be taken into consideration. The keys are used to lookup values from the
                                    incoming pod labels, those key-value labels are merged with `labelSelector` as `key notin (value)`
                                    to select the group of existing pods which pods will be taken into consideration
                                    for the incoming pod's pod (anti) affinity. Keys that don't exist in the incoming
                                    pod labels will be ignored. The default value is empty.
                                    The same key is forbidden to exist in both mismatchLabelKeys and labelSelector.
                                    Also, mismatchLabelKeys cannot be set when labelSelector isn't set.
                                    This is an alpha field and requires enabling MatchLabelKeysInPodAffinity feature gate.
                                  items:
                                    type: string
                                  type: array
                                  x-kubernetes-list-type: atomic
                                namespaceSelector:
                                  description: |-
                                    A label query over the set of namespaces that the term applies to.
                                    The term is applied to the union of the namespaces selected by this field
                                    and the ones listed in the namespaces field.
                                    null selector and null or empty namespaces list means "this pod's namespace".
                                    An empty selector ({}) matches all namespaces.
                                  properties:
                                    matchExpressions:
                                      description: matchExpressions is a list of label
                                        selector requirements. The requirements are
                                        ANDed.
                                      items:
                                        description: |-
                                          A label selector requirement is a selector that contains values, a key, and an operator that
                                          relates the key and values.
                                        properties:
                                          key:
                                            description: key is the label key that
                                              the selector applies to.
                                            type: string
                                          operator:
                                            description: |-
                                              operator represents a key's relationship to a set of values.
                                              Valid operators are In, NotIn, Exists and DoesNotExist.
                                            type: string
                                          values:
                                            description: |-
                                              values is an array of string values. If the operator is In or NotIn,
                                              the values array must be non-empty. If the operator is Exists or DoesNotExist,
                                              the values array must be empty. This array is replaced during a strategic
                                              merge patch.
                                            items:
                                              type: string
                                            type: array
                                            x-kubernetes-list-type: atomic
                                        required:
                                        - key
                                        - operator
                                        type: object
                                      type: array
                                      x-kubernetes-list-type: atomic
                                    matchLabels:
                                      additionalProperties:
                                        type: string
                                      description: |-
                                        matchLabels is a map of {key,value} pairs. A single {key,value} in the matchLabels
                                        map is equivalent to an element of matchExpressions, whose key field is "key", the
                                        operator is "In", and the values array contains only "value". The requirements are ANDed.
                                      type: object
                                  type: object
                                  x-kubernetes-map-type: atomic
                                namespaces:
                                  description: |-
                                    namespaces specifies a static list of namespace names that the term applies to.
                                    The term is applied to the union of the namespaces listed in this field
                                    and the ones selected by namespaceSelector.
                                    null or empty namespaces list and null namespaceSelector means "this pod's namespace".
                                  items:
                                    type: string
                                  type: array
                                  x-kubernetes-list-type: atomic
                                topologyKey:
                                  description: |-
                                    This pod should be co-located (affinity) or not co-located (anti-affinity) with the pods matching
                                    the labelSelector in the specified namespaces, where co-located is defined as running on a node
                                    whose value of the label with key topologyKey matches that of any node on which any of the
                                    selected pods is running.
                                    Empty topologyKey is not allowed.
                                  type: string
                              required:
                              - topologyKey
                              type: object
                            weight:
                              description: |-
                                weight associated with matching the corresponding podAffinityTerm,
                                in the range 1-100.
                              format: int32
                              type: integer
                          required:
                          - podAffinityTerm
                          - weight
                          type: object
                        type: array
                        x-kubernetes-list-type: atomic
                      requiredDuringSchedulingIgnoredDuringExecution:
                        description: |-
                          If the affinity requirements specified by this field are not met at
                          scheduling time, the pod will not be scheduled onto the node.
                          If the affinity requirements specified by this field cease to be met
                          at some point during pod execution (e.g. due to a pod label update), the
                          system may or may not try to eventually evict the pod from its node.
                          When there are multiple elements, the lists of nodes corresponding to each
                          podAffinityTerm are intersected, i.e. all terms must be satisfied.
                        items:
                          description: |-
                            Defines a set of pods (namely those matching the labelSelector
                            relative to the given namespace(s)) that this pod should be
                            co-located (affinity) or not co-located (anti-affinity) with,
                            where co-located is defined as running on a node whose value of
                            the label with key <topologyKey> matches that of any node on which
                            a pod of the set of pods is running
                          properties:
                            labelSelector:
                              description: |-
                                A label query over a set of resources, in this case pods.
                                If it's null, this PodAffinityTerm matches with no Pods.
                              properties:
                                matchExpressions:
                                  description: matchExpressions is a list of label
                                    selector requirements. The requirements are ANDed.
                                  items:
                                    description: |-
                                      A label selector requirement is a selector that contains values, a key, and an operator that
                                      relates the key and values.
                                    properties:
                                      key:
                                        description: key is the label key that the
                                          selector applies to.
                                        type: string
                                      operator:
                                        description: |-
                                          operator represents a key's relationship to a set of values.
                                          Valid operators are In, NotIn, Exists and DoesNotExist.
                                        type: string
                                      values:
                                        description: |-
                                          values is an array of string values. If the operator is In or NotIn,
                                          the values array must be non-empty. If the operator is Exists or DoesNotExist,
                                          the values array must be empty. This array is replaced during a strategic
                                          merge patch.
                                        items:
                                          type: string
                                        type: array
                                        x-kubernetes-list-type: atomic
                                    required:
                                    - key
                                    - operator
                                    type: object
                                  type: array
                                  x-kubernetes-list-type: atomic
                                matchLabels:
                                  additionalProperties:
                                    type: string
                                  description: |-
                                    matchLabels is a map of {key,value} pairs. A single {key,value} in the matchLabels
                                    map is equivalent to an element of matchExpressions, whose key field is "key", the
                                    operator is "In", and the values array contains only "value". The requirements are ANDed.
                                  type: object
                              type: object
                              x-kubernetes-map-type: atomic
                            matchLabelKeys:
                              description: |-
                                MatchLabelKeys is a set of pod label keys to select which pods will
                                be taken into consideration. The keys are used to lookup values from the
                                incoming pod labels, those key-value labels are merged with `labelSelector` as `key in (value)`
                                to select the group of existing pods which pods will be taken into consideration
                                for the incoming pod's pod (anti) affinity. Keys that don't exist in the incoming
                                pod labels will be ignored. The default value is empty.
                                The same key is forbidden to exist in both matchLabelKeys and labelSelector.
                                Also, matchLabelKeys cannot be set when labelSelector isn't set.
                                This is an alpha field and requires enabling MatchLabelKeysInPodAffinity feature gate.
                              items:
                                type: string
                              type: array
                              x-kubernetes-list-type: atomic
                            mismatchLabelKeys:
                              description: |-
                                MismatchLabelKeys is a set of pod label keys to select which pods will
                                be taken into consideration. The keys are used to lookup values from the
                                incoming pod labels, those key-value labels are merged with `labelSelector` as `key notin (value)`
                                to select the group of existing pods which pods will be taken into consideration
                                for the incoming pod's pod (anti) affinity. Keys that don't exist in the incoming
                                pod labels will be ignored. The default value is empty.
                                The same key is forbidden to exist in both mismatchLabelKeys and labelSelector.
                                Also, mismatchLabelKeys cannot be set when labelSelector isn't set.
                                This is an alpha field and requires enabling MatchLabelKeysInPodAffinity feature gate.
                              items:
                                type: string
                              type: array
                              x-kubernetes-list-type: atomic
                            namespaceSelector:
                              description: |-
                                A label query over the set of namespaces that the term applies to.
                                The term is applied to the union of the namespaces selected by this field
                                and the ones listed in the namespaces field.
                                null selector and null or empty namespaces list means "this pod's namespace".
                                An empty selector ({}) matches all namespaces.
                              properties:
                                matchExpressions:
                                  description: matchExpressions is a list of label
                                    selector requirements. The requirements are ANDed.
                                  items:
                                    description: |-
                                      A label selector requirement is a selector that contains values, a key, and an operator that
                                      relates the key and values.
                                    properties:
                                      key:
                                        description: key is the label key that the
                                          selector applies to.
                                        type: string
                                      operator:
                                        description: |-
                                          operator represents a key's relationship to a set of values.
                                          Valid operators are In, NotIn, Exists and DoesNotExist.
                                        type: string
                                      values:
                                        description: |-
                                          values is an array of string values. If the operator is In or NotIn,
                                          the values array must be non-empty. If the operator is Exists or DoesNotExist,
                                          the values array must be empty. This array is replaced during a strategic
                                          merge patch.
                                        items:
                                          type: string
                                        type: array
                                        x-kubernetes-list-type: atomic
                                    required:
                                    - key
                                    - operator
                                    type: object
                                  type: array
                                  x-kubernetes-list-type: atomic
                                matchLabels:
                                  additionalProperties:
                                    type: string
                                  description: |-
                                    matchLabels is a map of {key,value} pairs. A single {key,value} in the matchLabels
                                    map is equivalent to an element of matchExpressions, whose key field is "key", the
                                    operator is "In", and the values array contains only "value". The requirements are ANDed.
                                  type: object
                              type: object
                              x-kubernetes-map-type: atomic
                            namespaces:
                              description: |-
                                namespaces specifies a static list of namespace names that the term applies to.
                                The term is applied to the union of the namespaces listed in this field
                                and the ones selected by namespaceSelector.
                                null or empty namespaces list and null namespaceSelector means "this pod's namespace".
                              items:
                                type: string
                              type: array
                              x-kubernetes-list-type: atomic
                            topologyKey:
                              description: |-
                                This pod should be co-located (affinity) or not co-located (anti-affinity) with the pods matching
                                the labelSelector in the specified namespaces, where co-located is defined as running on a node
                                whose value of the label with key topologyKey matches that of any node on which any of the
                                selected pods is running.
                                Empty topologyKey is not allowed.
                              type: string
                          required:
                          - topologyKey
                          type: object
                        type: array
                        x-kubernetes-list-type: atomic
                    type: object
                  podAntiAffinity:
                    description: Describes pod anti-affinity scheduling rules (e.g.
                      avoid putting this pod in the same node, zone, etc. as some
                      other pod(s)).
                    properties:
                      preferredDuringSchedulingIgnoredDuringExecution:
                        description: |-
                          The scheduler will prefer to schedule pods to nodes that satisfy
                          the anti-affinity expressions specified by this field, but it may choose
                          a node that violates one or more of the expressions. The node that is
                          most preferred is the one with the greatest sum of weights, i.e.
                          for each node that meets all of the scheduling requirements (resource
                          request, requiredDuringScheduling anti-affinity expressions, etc.),
                          compute a sum by iterating through the elements of this field and adding
                          "weight" to the sum if the node has pods which matches the corresponding podAffinityTerm; the
                          node(s) with the highest sum are the most preferred.
                        items:
                          description: The weights of all of the matched WeightedPodAffinityTerm
                            fields are added per-node to find the most preferred node(s)
                          properties:
                            podAffinityTerm:
                              description: Required. A pod affinity term, associated
                                with the corresponding weight.
                              properties:
                                labelSelector:
                                  description: |-
                                    A label query over a set of resources, in this case pods.
                                    If it's null, this PodAffinityTerm matches with no Pods.
                                  properties:
                                    matchExpressions:
                                      description: matchExpressions is a list of label
                                        selector requirements. The requirements are
                                        ANDed.
                                      items:
                                        description: |-
                                          A label selector requirement is a selector that contains values, a key, and an operator that
                                          relates the key and values.
                                        properties:
                                          key:
                                            description: key is the label key that
                                              the selector applies to.
                                            type: string
                                          operator:
                                            description: |-
                                              operator represents a key's relationship to a set of values.
                                              Valid operators are In, NotIn, Exists and DoesNotExist.
                                            type: string
                                          values:
                                            description: |-
                                              values is an array of string values. If the operator is In or NotIn,
                                              the values array must be non-empty. If the operator is Exists or DoesNotExist,
                                              the values array must be empty. This array is replaced during a strategic
                                              merge patch.
                                            items:
                                              type: string
                                            type: array
                                            x-kubernetes-list-type: atomic
                                        required:
                                        - key
                                        - operator
                                        type: object
                                      type: array
                                      x-kubernetes-list-type: atomic
                                    matchLabels:
                                      additionalProperties:
                                        type: string
                                      description: |-
                                        matchLabels is a map of {key,value} pairs. A single {key,value} in the matchLabels
                                        map is equivalent to an element of matchExpressions, whose key field is "key", the
                                        operator is "In", and the values array contains only "value". The requirements are ANDed.
                                      type: object
                                  type: object
                                  x-kubernetes-map-type: atomic
                                matchLabelKeys:
                                  description: |-
                                    MatchLabelKeys is a set of pod label keys to select which pods will
                                    be taken into consideration. The keys are used to lookup values from the
                                    incoming pod labels, those key-value labels are merged with `labelSelector` as `key in (value)`
                                    to select the group of existing pods which pods will be taken into consideration
                                    for the incoming pod's pod (anti) affinity. Keys that don't exist in the incoming
                                    pod labels will be ignored. The default value is empty.
                                    The same key is forbidden to exist in both matchLabelKeys and labelSelector.
                                    Also, matchLabelKeys cannot be set when labelSelector isn't set.
                                    This is an alpha field and requires enabling MatchLabelKeysInPodAffinity feature gate.
                                  items:
                                    type: string
                                  type: array
                                  x-kubernetes-list-type: atomic
                                mismatchLabelKeys:
                                  description: |-
                                    MismatchLabelKeys is a set of pod label keys to select which pods will
                                    be taken into consideration. The keys are used to lookup values from the
                                    incoming pod labels, those key-value labels are merged with `labelSelector` as `key notin (value)`
                                    to select the group of existing pods which pods will be taken into consideration
                                    for the incoming pod's pod (anti) affinity. Keys that don't exist in the incoming
                                    pod labels will be ignored. The default value is empty.
                                    The same key is forbidden to exist in both mismatchLabelKeys and labelSelector.
                                    Also, mismatchLabelKeys cannot be set when labelSelector isn't set.
                                    This is an alpha field and requires enabling MatchLabelKeysInPodAffinity feature gate.
                                  items:
                                    type: string
                                  type: array
                                  x-kubernetes-list-type: atomic
                                namespaceSelector:
                                  description: |-
                                    A label query over the set of namespaces that the term applies to.
                                    The term is applied to the union of the namespaces selected by this field
                                    and the ones listed in the namespaces field.
                                    null selector and null or empty namespaces list means "this pod's namespace".
                                    An empty selector ({}) matches all namespaces.
                                  properties:
                                    matchExpressions:
                                      description: matchExpressions is a list of label
                                        selector requirements. The requirements are
                                        ANDed.
                                      items:
                                        description: |-
                                          A label selector requirement is a selector that contains values, a key, and an operator that
                                          relates the key and values.
                                        properties:
                                          key:
                                            description: key is the label key that
                                              the selector applies to.
                                            type: string
                                          operator:
                                            description: |-
                                              operator represents a key's relationship to a set of values.
                                              Valid operators are In, NotIn, Exists and DoesNotExist.
                                            type: string
                                          values:
                                            description: |-
                                              values is an array of string values. If the operator is In or NotIn,
                                              the values array must be non-empty. If the operator is Exists or DoesNotExist,
                                              the values array must be empty. This array is replaced during a strategic
                                              merge patch.
                                            items:
                                              type: string
                                            type: array
                                            x-kubernetes-list-type: atomic
                                        required:
                                        - key
                                        - operator
                                        type: object
                                      type: array
                                      x-kubernetes-list-type: atomic
                                    matchLabels:
                                      additionalProperties:
                                        type: string
                                      description: |-
                                        matchLabels is a map of {key,value} pairs. A single {key,value} in the matchLabels
                                        map is equivalent to an element of matchExpressions, whose key field is "key", the
                                        operator is "In", and the values array contains only "value". The requirements are ANDed.
                                      type: object
                                  type: object
                                  x-kubernetes-map-type: atomic
                                namespaces:
                                  description: |-
                                    namespaces specifies a static list of namespace names that the term applies to.
                                    The term is applied to the union of the namespaces listed in this field
                                    and the ones selected by namespaceSelector.
                                    null or empty namespaces list and null namespaceSelector means "this pod's namespace".
                                  items:
                                    type: string
                                  type: array
                                  x-kubernetes-list-type: atomic
                                topologyKey:
                                  description: |-
                                    This pod should be co-located (affinity) or not co-located (anti-affinity) with the pods matching
                                    the labelSelector in the specified namespaces, where co-located is defined as running on a node
                                    whose value of the label with key topologyKey matches that of any node on which any of the
                                    selected pods is running.
                                    Empty topologyKey is not allowed.
                                  type: string
                              required:
                              - topologyKey
                              type: object
                            weight:
                              description: |-
                                weight associated with matching the corresponding podAffinityTerm,
                                in the range 1-100.
                              format: int32
                              type: integer
                          required:
                          - podAffinityTerm
                          - weight
                          type: object
                        type: array
                        x-kubernetes-list-type: atomic
                      requiredDuringSchedulingIgnoredDuringExecution:
                        description: |-
                          If the anti-affinity requirements specified by this field are not met at
                          scheduling time, the pod will not be scheduled onto the node.
                          If the anti-affinity requirements specified by this field cease to be met
                          at some point during pod execution (e.g. due to a pod label update), the
                          system may or may not try to eventually evict the pod from its node.
                          When there are multiple elements, the lists of nodes corresponding to each
                          podAffinityTerm are intersected, i.e. all terms must be satisfied.
                        items:
                          description: |-
                            Defines a set of pods (namely those matching the labelSelector
                            relative to the given namespace(s)) that this pod should be
                            co-located (affinity) or not co-located (anti-affinity) with,
                            where co-located is defined as running on a node whose value of
                            the label with key <topologyKey> matches that of any node on which
                            a pod of the set of pods is running
                          properties:
                            labelSelector:
                              description: |-
                                A label query over a set of resources, in this case pods.
                                If it's null, this PodAffinityTerm matches with no Pods.
                              properties:
                                matchExpressions:
                                  description: matchExpressions is a list of label
                                    selector requirements. The requirements are ANDed.
                                  items:
                                    description: |-
                                      A label selector requirement is a selector that contains values, a key, and an operator that
                                      relates the key and values.
                                    properties:
                                      key:
                                        description: key is the label key that the
                                          selector applies to.
                                        type: string
                                      operator:
                                        description: |-
                                          operator represents a key's relationship to a set of values.
                                          Valid operators are In, NotIn, Exists and DoesNotExist.
                                        type: string
                                      values:
                                        description: |-
                                          values is an array of string values. If the operator is In or NotIn,
                                          the values array must be non-empty. If the operator is Exists or DoesNotExist,
                                          the values array must be empty. This array is replaced during a strategic
                                          merge patch.
                                        items:
                                          type: string
                                        type: array
                                        x-kubernetes-list-type: atomic
                                    required:
                                    - key
                                    - operator
                                    type: object
                                  type: array
                                  x-kubernetes-list-type: atomic
                                matchLabels:
                                  additionalProperties:
                                    type: string
                                  description: |-
                                    matchLabels is a map of {key,value} pairs. A single {key,value} in the matchLabels
                                    map is equivalent to an element of matchExpressions, whose key field is "key", the
                                    operator is "In", and the values array contains only "value". The requirements are ANDed.
                                  type: object
                              type: object
                              x-kubernetes-map-type: atomic
                            matchLabelKeys:
                              description: |-
                                MatchLabelKeys is a set of pod label keys to select which pods will
                                be taken into consideration. The keys are used to lookup values from the
                                incoming pod labels, those key-value labels are merged with `labelSelector` as `key in (value)`
                                to select the group of existing pods which pods will be taken into consideration
                                for the incoming pod's pod (anti) affinity. Keys that don't exist in the incoming
                                pod labels will be ignored. The default value is empty.
                                The same key is forbidden to exist in both matchLabelKeys and labelSelector.
                                Also, matchLabelKeys cannot be set when labelSelector isn't set.
                                This is an alpha field and requires enabling MatchLabelKeysInPodAffinity feature gate.
                              items:
                                type: string
                              type: array
                              x-kubernetes-list-type: atomic
                            mismatchLabelKeys:
                              description: |-
                                MismatchLabelKeys is a set of pod label keys to select which pods will
                                be taken into consideration. The keys are used to lookup values from the
                                incoming pod labels, those key-value labels are merged with `labelSelector` as `key notin (value)`
                                to select the group of existing pods which pods will be taken into consideration
                                for the incoming pod's pod (anti) affinity. Keys that don't exist in the incoming
                                pod labels will be ignored. The default value is empty.
                                The same key is forbidden to exist in both mismatchLabelKeys and labelSelector.
                                Also, mismatchLabelKeys cannot be set when labelSelector isn't set.
                                This is an alpha field and requires enabling MatchLabelKeysInPodAffinity feature gate.
                              items:
                                type: string
                              type: array
                              x-kubernetes-list-type: atomic
                            namespaceSelector:
                              description: |-
                                A label query over the set of namespaces that the term applies to.
                                The term is applied to the union of the namespaces selected by this field
                                and the ones listed in the namespaces field.
                                null selector and null or empty namespaces list means "this pod's namespace".
                                An empty selector ({}) matches all namespaces.
                              properties:
                                matchExpressions:
                                  description: matchExpressions is a list of label
                                    selector requirements. The requirements are ANDed.
                                  items:
                                    description: |-
                                      A label selector requirement is a selector that contains values, a key, and an operator that
                                      relates the key and values.
                                    properties:
                                      key:
                                        description: key is the label key that the
                                          selector applies to.
                                        type: string
                                      operator:
                                        description: |-
                                          operator represents a key's relationship to a set of values.
                                          Valid operators are In, NotIn, Exists and DoesNotExist.
                                        type: string
                                      values:
                                        description: |-
                                          values is an array of string values. If the operator is In or NotIn,
                                          the values array must be non-empty. If the operator is Exists or DoesNotExist,
                                          the values array must be empty. This array is replaced during a strategic
                                          merge patch.
                                        items:
                                          type: string
                                        type: array
                                        x-kubernetes-list-type: atomic
                                    required:
                                    - key
                                    - operator
                                    type: object
                                  type: array
                                  x-kubernetes-list-type: atomic
                                matchLabels:
                                  additionalProperties:
                                    type: string
                                  description: |-
                                    matchLabels is a map of {key,value} pairs. A single {key,value} in the matchLabels
                                    map is equivalent to an element of matchExpressions, whose key field is "key", the
                                    operator is "In", and the values array contains only "value". The requirements are ANDed.
                                  type: object
                              type: object
                              x-kubernetes-map-type: atomic
                            namespaces:
                              description: |-
                                namespaces specifies a static list of namespace names that the term applies to.
                                The term is applied to the union of the namespaces listed in this field
                                and the ones selected by namespaceSelector.
                                null or empty namespaces list and null namespaceSelector means "this pod's namespace".
                              items:
                                type: string
                              type: array
                              x-kubernetes-list-type: atomic
                            topologyKey:
                              description: |-
                                This pod should be co-located (affinity) or not co-located (anti-affinity) with the pods matching
                                the labelSelector in the specified namespaces, where co-located is defined as running on a node
                                whose value of the label with key topologyKey matches that of any node on which any of the
                                selected pods is running.
                                Empty topologyKey is not allowed.
                              type: string
                          required:
                          - topologyKey
                          type: object
                        type: array
                        x-kubernetes-list-type: atomic
                    type: object
                type: object
              annotations:
                additionalProperties:
                  type: string
                description: (Optional) Annotations to add to the Dragonfly pods.
                type: object
              args:
                description: |-
                  (Optional) Dragonfly container args to pass to the container
                  Refer to the Dragonfly documentation for the list of supported args
                items:
                  type: string
                type: array
              authentication:
                description: (Optional) Dragonfly Authentication mechanism
                properties:
                  clientCaCertSecret:
                    description: |-
                      (Optional) If specified, the Dragonfly instance will check if the
                      client certificate is signed by this CA. Server TLS must be enabled for this.
                    properties:
                      key:
                        description: The key of the secret to select from.  Must be
                          a valid secret key.
                        type: string
                      name:
                        default: ""
                        description: |-
                          Name of the referent.
                          This field is effectively required, but due to backwards compatibility is
                          allowed to be empty. Instances of this type with an empty value here are
                          almost certainly wrong.
                          TODO: Add other useful fields. apiVersion, kind, uid?
                          More info: https://kubernetes.io/docs/concepts/overview/working-with-objects/names/#names
                          TODO: Drop `kubebuilder:default` when controller-gen doesn't need it https://github.com/kubernetes-sigs/kubebuilder/issues/3896.
                        type: string
                      optional:
                        description: Specify whether the Secret or its key must be
                          defined
                        type: boolean
                    required:
                    - key
                    type: object
                    x-kubernetes-map-type: atomic
                  passwordFromSecret:
                    description: (Optional) Dragonfly Password from Secret as a reference
                      to a specific key
                    properties:
                      key:
                        description: The key of the secret to select from.  Must be
                          a valid secret key.
                        type: string
                      name:
                        default: ""
                        description: |-
                          Name of the referent.
                          This field is effectively required, but due to backwards compatibility is
                          allowed to be empty. Instances of this type with an empty value here are
                          almost certainly wrong.
                          TODO: Add other useful fields. apiVersion, kind, uid?
                          More info: https://kubernetes.io/docs/concepts/overview/working-with-objects/names/#names
                          TODO: Drop `kubebuilder:default` when controller-gen doesn't need it https://github.com/kubernetes-sigs/kubebuilder/issues/3896.
                        type: string
                      optional:
                        description: Specify whether the Secret or its key must be
                          defined
                        type: boolean
                    required:
                    - key
                    type: object
                    x-kubernetes-map-type: atomic
                type: object
              env:
                description: (Optional) Env variables to add to the Dragonfly pods.
                items:
                  description: EnvVar represents an environment variable present in
                    a Container.
                  properties:
                    name:
                      description: Name of the environment variable. Must be a C_IDENTIFIER.
                      type: string
                    value:
                      description: |-
                        Variable references $(VAR_NAME) are expanded
                        using the previously defined environment variables in the container and
                        any service environment variables. If a variable cannot be resolved,
                        the reference in the input string will be unchanged. Double $$ are reduced
                        to a single $, which allows for escaping the $(VAR_NAME) syntax: i.e.
                        "$$(VAR_NAME)" will produce the string literal "$(VAR_NAME)".
                        Escaped references will never be expanded, regardless of whether the variable
                        exists or not.
                        Defaults to "".
                      type: string
                    valueFrom:
                      description: Source for the environment variable's value. Cannot
                        be used if value is not empty.
                      properties:
                        configMapKeyRef:
                          description: Selects a key of a ConfigMap.
                          properties:
                            key:
                              description: The key to select.
                              type: string
                            name:
                              default: ""
                              description: |-
                                Name of the referent.
                                This field is effectively required, but due to backwards compatibility is
                                allowed to be empty. Instances of this type with an empty value here are
                                almost certainly wrong.
                                TODO: Add other useful fields. apiVersion, kind, uid?
                                More info: https://kubernetes.io/docs/concepts/overview/working-with-objects/names/#names
                                TODO: Drop `kubebuilder:default` when controller-gen doesn't need it https://github.com/kubernetes-sigs/kubebuilder/issues/3896.
                              type: string
                            optional:
                              description: Specify whether the ConfigMap or its key
                                must be defined
                              type: boolean
                          required:
                          - key
                          type: object
                          x-kubernetes-map-type: atomic
                        fieldRef:
                          description: |-
                            Selects a field of the pod: supports metadata.name, metadata.namespace, `metadata.labels['<KEY>']`, `metadata.annotations['<KEY>']`,
                            spec.nodeName, spec.serviceAccountName, status.hostIP, status.podIP, status.podIPs.
                          properties:
                            apiVersion:
                              description: Version of the schema the FieldPath is
                                written in terms of, defaults to "v1".
                              type: string
                            fieldPath:
                              description: Path of the field to select in the specified
                                API version.
                              type: string
                          required:
                          - fieldPath
                          type: object
                          x-kubernetes-map-type: atomic
                        resourceFieldRef:
                          description: |-
                            Selects a resource of the container: only resources limits and requests
                            (limits.cpu, limits.memory, limits.ephemeral-storage, requests.cpu, requests.memory and requests.ephemeral-storage) are currently supported.
                          properties:
                            containerName:
                              description: 'Container name: required for volumes,
                                optional for env vars'
                              type: string
                            divisor:
                              anyOf:
                              - type: integer
                              - type: string
                              description: Specifies the output format of the exposed
                                resources, defaults to "1"
                              pattern: ^(\+|-)?(([0-9]+(\.[0-9]*)?)|(\.[0-9]+))(([KMGTPE]i)|[numkMGTPE]|([eE](\+|-)?(([0-9]+(\.[0-9]*)?)|(\.[0-9]+))))?$
                              x-kubernetes-int-or-string: true
                            resource:
                              description: 'Required: resource to select'
                              type: string
                          required:
                          - resource
                          type: object
                          x-kubernetes-map-type: atomic
                        secretKeyRef:
                          description: Selects a key of a secret in the pod's namespace
                          properties:
                            key:
                              description: The key of the secret to select from.  Must
                                be a valid secret key.
                              type: string
                            name:
                              default: ""
                              description: |-
                                Name of the referent.
                                This field is effectively required, but due to backwards compatibility is
                                allowed to be empty. Instances of this type with an empty value here are
                                almost certainly wrong.
                                TODO: Add other useful fields. apiVersion, kind, uid?
                                More info: https://kubernetes.io/docs/concepts/overview/working-with-objects/names/#names
                                TODO: Drop `kubebuilder:default` when controller-gen doesn't need it https://github.com/kubernetes-sigs/kubebuilder/issues/3896.
                              type: string
                            optional:
                              description: Specify whether the Secret or its key must
                                be defined
                              type: boolean
                          required:
                          - key
                          type: object
                          x-kubernetes-map-type: atomic
                      type: object
                  required:
                  - name
                  type: object
                type: array
              image:
                description: Image is the Dragonfly image to use
                type: string
<<<<<<< HEAD
              initContainers:
                description: (Optional) Dragonfly pod init containers
                items:
                  description: A single application container that you want to run
                    within a pod.
                  properties:
                    args:
                      description: |-
                        Arguments to the entrypoint.
                        The container image's CMD is used if this is not provided.
                        Variable references $(VAR_NAME) are expanded using the container's environment. If a variable
                        cannot be resolved, the reference in the input string will be unchanged. Double $$ are reduced
                        to a single $, which allows for escaping the $(VAR_NAME) syntax: i.e. "$$(VAR_NAME)" will
                        produce the string literal "$(VAR_NAME)". Escaped references will never be expanded, regardless
                        of whether the variable exists or not. Cannot be updated.
                        More info: https://kubernetes.io/docs/tasks/inject-data-application/define-command-argument-container/#running-a-command-in-a-shell
                      items:
                        type: string
                      type: array
                      x-kubernetes-list-type: atomic
                    command:
                      description: |-
                        Entrypoint array. Not executed within a shell.
                        The container image's ENTRYPOINT is used if this is not provided.
                        Variable references $(VAR_NAME) are expanded using the container's environment. If a variable
                        cannot be resolved, the reference in the input string will be unchanged. Double $$ are reduced
                        to a single $, which allows for escaping the $(VAR_NAME) syntax: i.e. "$$(VAR_NAME)" will
                        produce the string literal "$(VAR_NAME)". Escaped references will never be expanded, regardless
                        of whether the variable exists or not. Cannot be updated.
                        More info: https://kubernetes.io/docs/tasks/inject-data-application/define-command-argument-container/#running-a-command-in-a-shell
                      items:
                        type: string
                      type: array
                      x-kubernetes-list-type: atomic
                    env:
                      description: |-
                        List of environment variables to set in the container.
                        Cannot be updated.
                      items:
                        description: EnvVar represents an environment variable present
                          in a Container.
                        properties:
                          name:
                            description: Name of the environment variable. Must be
                              a C_IDENTIFIER.
                            type: string
                          value:
                            description: |-
                              Variable references $(VAR_NAME) are expanded
                              using the previously defined environment variables in the container and
                              any service environment variables. If a variable cannot be resolved,
                              the reference in the input string will be unchanged. Double $$ are reduced
                              to a single $, which allows for escaping the $(VAR_NAME) syntax: i.e.
                              "$$(VAR_NAME)" will produce the string literal "$(VAR_NAME)".
                              Escaped references will never be expanded, regardless of whether the variable
                              exists or not.
                              Defaults to "".
                            type: string
                          valueFrom:
                            description: Source for the environment variable's value.
                              Cannot be used if value is not empty.
                            properties:
                              configMapKeyRef:
                                description: Selects a key of a ConfigMap.
                                properties:
                                  key:
                                    description: The key to select.
                                    type: string
                                  name:
                                    default: ""
                                    description: |-
                                      Name of the referent.
                                      This field is effectively required, but due to backwards compatibility is
                                      allowed to be empty. Instances of this type with an empty value here are
                                      almost certainly wrong.
                                      TODO: Add other useful fields. apiVersion, kind, uid?
                                      More info: https://kubernetes.io/docs/concepts/overview/working-with-objects/names/#names
                                      TODO: Drop `kubebuilder:default` when controller-gen doesn't need it https://github.com/kubernetes-sigs/kubebuilder/issues/3896.
                                    type: string
                                  optional:
                                    description: Specify whether the ConfigMap or
                                      its key must be defined
                                    type: boolean
                                required:
                                - key
                                type: object
                                x-kubernetes-map-type: atomic
                              fieldRef:
                                description: |-
                                  Selects a field of the pod: supports metadata.name, metadata.namespace, `metadata.labels['<KEY>']`, `metadata.annotations['<KEY>']`,
                                  spec.nodeName, spec.serviceAccountName, status.hostIP, status.podIP, status.podIPs.
                                properties:
                                  apiVersion:
                                    description: Version of the schema the FieldPath
                                      is written in terms of, defaults to "v1".
                                    type: string
                                  fieldPath:
                                    description: Path of the field to select in the
                                      specified API version.
                                    type: string
                                required:
                                - fieldPath
                                type: object
                                x-kubernetes-map-type: atomic
                              resourceFieldRef:
                                description: |-
                                  Selects a resource of the container: only resources limits and requests
                                  (limits.cpu, limits.memory, limits.ephemeral-storage, requests.cpu, requests.memory and requests.ephemeral-storage) are currently supported.
                                properties:
                                  containerName:
                                    description: 'Container name: required for volumes,
                                      optional for env vars'
                                    type: string
                                  divisor:
                                    anyOf:
                                    - type: integer
                                    - type: string
                                    description: Specifies the output format of the
                                      exposed resources, defaults to "1"
                                    pattern: ^(\+|-)?(([0-9]+(\.[0-9]*)?)|(\.[0-9]+))(([KMGTPE]i)|[numkMGTPE]|([eE](\+|-)?(([0-9]+(\.[0-9]*)?)|(\.[0-9]+))))?$
                                    x-kubernetes-int-or-string: true
                                  resource:
                                    description: 'Required: resource to select'
                                    type: string
                                required:
                                - resource
                                type: object
                                x-kubernetes-map-type: atomic
                              secretKeyRef:
                                description: Selects a key of a secret in the pod's
                                  namespace
                                properties:
                                  key:
                                    description: The key of the secret to select from.  Must
                                      be a valid secret key.
                                    type: string
                                  name:
                                    default: ""
                                    description: |-
                                      Name of the referent.
                                      This field is effectively required, but due to backwards compatibility is
                                      allowed to be empty. Instances of this type with an empty value here are
                                      almost certainly wrong.
                                      TODO: Add other useful fields. apiVersion, kind, uid?
                                      More info: https://kubernetes.io/docs/concepts/overview/working-with-objects/names/#names
                                      TODO: Drop `kubebuilder:default` when controller-gen doesn't need it https://github.com/kubernetes-sigs/kubebuilder/issues/3896.
                                    type: string
                                  optional:
                                    description: Specify whether the Secret or its
                                      key must be defined
                                    type: boolean
                                required:
                                - key
                                type: object
                                x-kubernetes-map-type: atomic
                            type: object
                        required:
                        - name
                        type: object
                      type: array
                      x-kubernetes-list-map-keys:
                      - name
                      x-kubernetes-list-type: map
                    envFrom:
                      description: |-
                        List of sources to populate environment variables in the container.
                        The keys defined within a source must be a C_IDENTIFIER. All invalid keys
                        will be reported as an event when the container is starting. When a key exists in multiple
                        sources, the value associated with the last source will take precedence.
                        Values defined by an Env with a duplicate key will take precedence.
                        Cannot be updated.
                      items:
                        description: EnvFromSource represents the source of a set
                          of ConfigMaps
                        properties:
                          configMapRef:
                            description: The ConfigMap to select from
                            properties:
                              name:
                                default: ""
                                description: |-
                                  Name of the referent.
                                  This field is effectively required, but due to backwards compatibility is
                                  allowed to be empty. Instances of this type with an empty value here are
                                  almost certainly wrong.
                                  TODO: Add other useful fields. apiVersion, kind, uid?
                                  More info: https://kubernetes.io/docs/concepts/overview/working-with-objects/names/#names
                                  TODO: Drop `kubebuilder:default` when controller-gen doesn't need it https://github.com/kubernetes-sigs/kubebuilder/issues/3896.
                                type: string
                              optional:
                                description: Specify whether the ConfigMap must be
                                  defined
                                type: boolean
                            type: object
                            x-kubernetes-map-type: atomic
                          prefix:
                            description: An optional identifier to prepend to each
                              key in the ConfigMap. Must be a C_IDENTIFIER.
                            type: string
                          secretRef:
                            description: The Secret to select from
                            properties:
                              name:
                                default: ""
                                description: |-
                                  Name of the referent.
                                  This field is effectively required, but due to backwards compatibility is
                                  allowed to be empty. Instances of this type with an empty value here are
                                  almost certainly wrong.
                                  TODO: Add other useful fields. apiVersion, kind, uid?
                                  More info: https://kubernetes.io/docs/concepts/overview/working-with-objects/names/#names
                                  TODO: Drop `kubebuilder:default` when controller-gen doesn't need it https://github.com/kubernetes-sigs/kubebuilder/issues/3896.
                                type: string
                              optional:
                                description: Specify whether the Secret must be defined
                                type: boolean
                            type: object
                            x-kubernetes-map-type: atomic
                        type: object
                      type: array
                      x-kubernetes-list-type: atomic
                    image:
                      description: |-
                        Container image name.
                        More info: https://kubernetes.io/docs/concepts/containers/images
                        This field is optional to allow higher level config management to default or override
                        container images in workload controllers like Deployments and StatefulSets.
                      type: string
                    imagePullPolicy:
                      description: |-
                        Image pull policy.
                        One of Always, Never, IfNotPresent.
                        Defaults to Always if :latest tag is specified, or IfNotPresent otherwise.
                        Cannot be updated.
                        More info: https://kubernetes.io/docs/concepts/containers/images#updating-images
                      type: string
                    lifecycle:
                      description: |-
                        Actions that the management system should take in response to container lifecycle events.
                        Cannot be updated.
                      properties:
                        postStart:
                          description: |-
                            PostStart is called immediately after a container is created. If the handler fails,
                            the container is terminated and restarted according to its restart policy.
                            Other management of the container blocks until the hook completes.
                            More info: https://kubernetes.io/docs/concepts/containers/container-lifecycle-hooks/#container-hooks
                          properties:
                            exec:
                              description: Exec specifies the action to take.
                              properties:
                                command:
                                  description: |-
                                    Command is the command line to execute inside the container, the working directory for the
                                    command  is root ('/') in the container's filesystem. The command is simply exec'd, it is
                                    not run inside a shell, so traditional shell instructions ('|', etc) won't work. To use
                                    a shell, you need to explicitly call out to that shell.
                                    Exit status of 0 is treated as live/healthy and non-zero is unhealthy.
                                  items:
                                    type: string
                                  type: array
                                  x-kubernetes-list-type: atomic
                              type: object
                            httpGet:
                              description: HTTPGet specifies the http request to perform.
                              properties:
                                host:
                                  description: |-
                                    Host name to connect to, defaults to the pod IP. You probably want to set
                                    "Host" in httpHeaders instead.
                                  type: string
                                httpHeaders:
                                  description: Custom headers to set in the request.
                                    HTTP allows repeated headers.
                                  items:
                                    description: HTTPHeader describes a custom header
                                      to be used in HTTP probes
                                    properties:
                                      name:
                                        description: |-
                                          The header field name.
                                          This will be canonicalized upon output, so case-variant names will be understood as the same header.
                                        type: string
                                      value:
                                        description: The header field value
                                        type: string
                                    required:
                                    - name
                                    - value
                                    type: object
                                  type: array
                                  x-kubernetes-list-type: atomic
                                path:
                                  description: Path to access on the HTTP server.
                                  type: string
                                port:
                                  anyOf:
                                  - type: integer
                                  - type: string
                                  description: |-
                                    Name or number of the port to access on the container.
                                    Number must be in the range 1 to 65535.
                                    Name must be an IANA_SVC_NAME.
                                  x-kubernetes-int-or-string: true
                                scheme:
                                  description: |-
                                    Scheme to use for connecting to the host.
                                    Defaults to HTTP.
                                  type: string
                              required:
                              - port
                              type: object
                            sleep:
                              description: Sleep represents the duration that the
                                container should sleep before being terminated.
                              properties:
                                seconds:
                                  description: Seconds is the number of seconds to
                                    sleep.
                                  format: int64
                                  type: integer
                              required:
                              - seconds
                              type: object
                            tcpSocket:
                              description: |-
                                Deprecated. TCPSocket is NOT supported as a LifecycleHandler and kept
                                for the backward compatibility. There are no validation of this field and
                                lifecycle hooks will fail in runtime when tcp handler is specified.
                              properties:
                                host:
                                  description: 'Optional: Host name to connect to,
                                    defaults to the pod IP.'
                                  type: string
                                port:
                                  anyOf:
                                  - type: integer
                                  - type: string
                                  description: |-
                                    Number or name of the port to access on the container.
                                    Number must be in the range 1 to 65535.
                                    Name must be an IANA_SVC_NAME.
                                  x-kubernetes-int-or-string: true
                              required:
                              - port
                              type: object
                          type: object
                        preStop:
                          description: |-
                            PreStop is called immediately before a container is terminated due to an
                            API request or management event such as liveness/startup probe failure,
                            preemption, resource contention, etc. The handler is not called if the
                            container crashes or exits. The Pod's termination grace period countdown begins before the
                            PreStop hook is executed. Regardless of the outcome of the handler, the
                            container will eventually terminate within the Pod's termination grace
                            period (unless delayed by finalizers). Other management of the container blocks until the hook completes
                            or until the termination grace period is reached.
                            More info: https://kubernetes.io/docs/concepts/containers/container-lifecycle-hooks/#container-hooks
                          properties:
                            exec:
                              description: Exec specifies the action to take.
                              properties:
                                command:
                                  description: |-
                                    Command is the command line to execute inside the container, the working directory for the
                                    command  is root ('/') in the container's filesystem. The command is simply exec'd, it is
                                    not run inside a shell, so traditional shell instructions ('|', etc) won't work. To use
                                    a shell, you need to explicitly call out to that shell.
                                    Exit status of 0 is treated as live/healthy and non-zero is unhealthy.
                                  items:
                                    type: string
                                  type: array
                                  x-kubernetes-list-type: atomic
                              type: object
                            httpGet:
                              description: HTTPGet specifies the http request to perform.
                              properties:
                                host:
                                  description: |-
                                    Host name to connect to, defaults to the pod IP. You probably want to set
                                    "Host" in httpHeaders instead.
                                  type: string
                                httpHeaders:
                                  description: Custom headers to set in the request.
                                    HTTP allows repeated headers.
                                  items:
                                    description: HTTPHeader describes a custom header
                                      to be used in HTTP probes
                                    properties:
                                      name:
                                        description: |-
                                          The header field name.
                                          This will be canonicalized upon output, so case-variant names will be understood as the same header.
                                        type: string
                                      value:
                                        description: The header field value
                                        type: string
                                    required:
                                    - name
                                    - value
                                    type: object
                                  type: array
                                  x-kubernetes-list-type: atomic
                                path:
                                  description: Path to access on the HTTP server.
                                  type: string
                                port:
                                  anyOf:
                                  - type: integer
                                  - type: string
                                  description: |-
                                    Name or number of the port to access on the container.
                                    Number must be in the range 1 to 65535.
                                    Name must be an IANA_SVC_NAME.
                                  x-kubernetes-int-or-string: true
                                scheme:
                                  description: |-
                                    Scheme to use for connecting to the host.
                                    Defaults to HTTP.
                                  type: string
                              required:
                              - port
                              type: object
                            sleep:
                              description: Sleep represents the duration that the
                                container should sleep before being terminated.
                              properties:
                                seconds:
                                  description: Seconds is the number of seconds to
                                    sleep.
                                  format: int64
                                  type: integer
                              required:
                              - seconds
                              type: object
                            tcpSocket:
                              description: |-
                                Deprecated. TCPSocket is NOT supported as a LifecycleHandler and kept
                                for the backward compatibility. There are no validation of this field and
                                lifecycle hooks will fail in runtime when tcp handler is specified.
                              properties:
                                host:
                                  description: 'Optional: Host name to connect to,
                                    defaults to the pod IP.'
                                  type: string
                                port:
                                  anyOf:
                                  - type: integer
                                  - type: string
                                  description: |-
                                    Number or name of the port to access on the container.
                                    Number must be in the range 1 to 65535.
                                    Name must be an IANA_SVC_NAME.
                                  x-kubernetes-int-or-string: true
                              required:
                              - port
                              type: object
                          type: object
                      type: object
                    livenessProbe:
                      description: |-
                        Periodic probe of container liveness.
                        Container will be restarted if the probe fails.
                        Cannot be updated.
                        More info: https://kubernetes.io/docs/concepts/workloads/pods/pod-lifecycle#container-probes
                      properties:
                        exec:
                          description: Exec specifies the action to take.
                          properties:
                            command:
                              description: |-
                                Command is the command line to execute inside the container, the working directory for the
                                command  is root ('/') in the container's filesystem. The command is simply exec'd, it is
                                not run inside a shell, so traditional shell instructions ('|', etc) won't work. To use
                                a shell, you need to explicitly call out to that shell.
                                Exit status of 0 is treated as live/healthy and non-zero is unhealthy.
                              items:
                                type: string
                              type: array
                              x-kubernetes-list-type: atomic
                          type: object
                        failureThreshold:
                          description: |-
                            Minimum consecutive failures for the probe to be considered failed after having succeeded.
                            Defaults to 3. Minimum value is 1.
                          format: int32
                          type: integer
                        grpc:
                          description: GRPC specifies an action involving a GRPC port.
                          properties:
                            port:
                              description: Port number of the gRPC service. Number
                                must be in the range 1 to 65535.
                              format: int32
                              type: integer
                            service:
                              description: |-
                                Service is the name of the service to place in the gRPC HealthCheckRequest
                                (see https://github.com/grpc/grpc/blob/master/doc/health-checking.md).


                                If this is not specified, the default behavior is defined by gRPC.
                              type: string
                          required:
                          - port
                          type: object
                        httpGet:
                          description: HTTPGet specifies the http request to perform.
                          properties:
                            host:
                              description: |-
                                Host name to connect to, defaults to the pod IP. You probably want to set
                                "Host" in httpHeaders instead.
                              type: string
                            httpHeaders:
                              description: Custom headers to set in the request. HTTP
                                allows repeated headers.
                              items:
                                description: HTTPHeader describes a custom header
                                  to be used in HTTP probes
                                properties:
                                  name:
                                    description: |-
                                      The header field name.
                                      This will be canonicalized upon output, so case-variant names will be understood as the same header.
                                    type: string
                                  value:
                                    description: The header field value
                                    type: string
                                required:
                                - name
                                - value
                                type: object
                              type: array
                              x-kubernetes-list-type: atomic
                            path:
                              description: Path to access on the HTTP server.
                              type: string
                            port:
                              anyOf:
                              - type: integer
                              - type: string
                              description: |-
                                Name or number of the port to access on the container.
                                Number must be in the range 1 to 65535.
                                Name must be an IANA_SVC_NAME.
                              x-kubernetes-int-or-string: true
                            scheme:
                              description: |-
                                Scheme to use for connecting to the host.
                                Defaults to HTTP.
                              type: string
                          required:
                          - port
                          type: object
                        initialDelaySeconds:
                          description: |-
                            Number of seconds after the container has started before liveness probes are initiated.
                            More info: https://kubernetes.io/docs/concepts/workloads/pods/pod-lifecycle#container-probes
                          format: int32
                          type: integer
                        periodSeconds:
                          description: |-
                            How often (in seconds) to perform the probe.
                            Default to 10 seconds. Minimum value is 1.
                          format: int32
                          type: integer
                        successThreshold:
                          description: |-
                            Minimum consecutive successes for the probe to be considered successful after having failed.
                            Defaults to 1. Must be 1 for liveness and startup. Minimum value is 1.
                          format: int32
                          type: integer
                        tcpSocket:
                          description: TCPSocket specifies an action involving a TCP
                            port.
                          properties:
                            host:
                              description: 'Optional: Host name to connect to, defaults
                                to the pod IP.'
                              type: string
                            port:
                              anyOf:
                              - type: integer
                              - type: string
                              description: |-
                                Number or name of the port to access on the container.
                                Number must be in the range 1 to 65535.
                                Name must be an IANA_SVC_NAME.
                              x-kubernetes-int-or-string: true
                          required:
                          - port
                          type: object
                        terminationGracePeriodSeconds:
                          description: |-
                            Optional duration in seconds the pod needs to terminate gracefully upon probe failure.
                            The grace period is the duration in seconds after the processes running in the pod are sent
                            a termination signal and the time when the processes are forcibly halted with a kill signal.
                            Set this value longer than the expected cleanup time for your process.
                            If this value is nil, the pod's terminationGracePeriodSeconds will be used. Otherwise, this
                            value overrides the value provided by the pod spec.
                            Value must be non-negative integer. The value zero indicates stop immediately via
                            the kill signal (no opportunity to shut down).
                            This is a beta field and requires enabling ProbeTerminationGracePeriod feature gate.
                            Minimum value is 1. spec.terminationGracePeriodSeconds is used if unset.
                          format: int64
                          type: integer
                        timeoutSeconds:
                          description: |-
                            Number of seconds after which the probe times out.
                            Defaults to 1 second. Minimum value is 1.
                            More info: https://kubernetes.io/docs/concepts/workloads/pods/pod-lifecycle#container-probes
                          format: int32
                          type: integer
                      type: object
                    name:
                      description: |-
                        Name of the container specified as a DNS_LABEL.
                        Each container in a pod must have a unique name (DNS_LABEL).
                        Cannot be updated.
                      type: string
                    ports:
                      description: |-
                        List of ports to expose from the container. Not specifying a port here
                        DOES NOT prevent that port from being exposed. Any port which is
                        listening on the default "0.0.0.0" address inside a container will be
                        accessible from the network.
                        Modifying this array with strategic merge patch may corrupt the data.
                        For more information See https://github.com/kubernetes/kubernetes/issues/108255.
                        Cannot be updated.
                      items:
                        description: ContainerPort represents a network port in a
                          single container.
                        properties:
                          containerPort:
                            description: |-
                              Number of port to expose on the pod's IP address.
                              This must be a valid port number, 0 < x < 65536.
                            format: int32
                            type: integer
                          hostIP:
                            description: What host IP to bind the external port to.
                            type: string
                          hostPort:
                            description: |-
                              Number of port to expose on the host.
                              If specified, this must be a valid port number, 0 < x < 65536.
                              If HostNetwork is specified, this must match ContainerPort.
                              Most containers do not need this.
                            format: int32
                            type: integer
                          name:
                            description: |-
                              If specified, this must be an IANA_SVC_NAME and unique within the pod. Each
                              named port in a pod must have a unique name. Name for the port that can be
                              referred to by services.
                            type: string
                          protocol:
                            default: TCP
                            description: |-
                              Protocol for port. Must be UDP, TCP, or SCTP.
                              Defaults to "TCP".
                            type: string
                        required:
                        - containerPort
                        type: object
                      type: array
                      x-kubernetes-list-map-keys:
                      - containerPort
                      - protocol
                      x-kubernetes-list-type: map
                    readinessProbe:
                      description: |-
                        Periodic probe of container service readiness.
                        Container will be removed from service endpoints if the probe fails.
                        Cannot be updated.
                        More info: https://kubernetes.io/docs/concepts/workloads/pods/pod-lifecycle#container-probes
                      properties:
                        exec:
                          description: Exec specifies the action to take.
                          properties:
                            command:
                              description: |-
                                Command is the command line to execute inside the container, the working directory for the
                                command  is root ('/') in the container's filesystem. The command is simply exec'd, it is
                                not run inside a shell, so traditional shell instructions ('|', etc) won't work. To use
                                a shell, you need to explicitly call out to that shell.
                                Exit status of 0 is treated as live/healthy and non-zero is unhealthy.
                              items:
                                type: string
                              type: array
                              x-kubernetes-list-type: atomic
                          type: object
                        failureThreshold:
                          description: |-
                            Minimum consecutive failures for the probe to be considered failed after having succeeded.
                            Defaults to 3. Minimum value is 1.
                          format: int32
                          type: integer
                        grpc:
                          description: GRPC specifies an action involving a GRPC port.
                          properties:
                            port:
                              description: Port number of the gRPC service. Number
                                must be in the range 1 to 65535.
                              format: int32
                              type: integer
                            service:
                              description: |-
                                Service is the name of the service to place in the gRPC HealthCheckRequest
                                (see https://github.com/grpc/grpc/blob/master/doc/health-checking.md).


                                If this is not specified, the default behavior is defined by gRPC.
                              type: string
                          required:
                          - port
                          type: object
                        httpGet:
                          description: HTTPGet specifies the http request to perform.
                          properties:
                            host:
                              description: |-
                                Host name to connect to, defaults to the pod IP. You probably want to set
                                "Host" in httpHeaders instead.
                              type: string
                            httpHeaders:
                              description: Custom headers to set in the request. HTTP
                                allows repeated headers.
                              items:
                                description: HTTPHeader describes a custom header
                                  to be used in HTTP probes
                                properties:
                                  name:
                                    description: |-
                                      The header field name.
                                      This will be canonicalized upon output, so case-variant names will be understood as the same header.
                                    type: string
                                  value:
                                    description: The header field value
                                    type: string
                                required:
                                - name
                                - value
                                type: object
                              type: array
                              x-kubernetes-list-type: atomic
                            path:
                              description: Path to access on the HTTP server.
                              type: string
                            port:
                              anyOf:
                              - type: integer
                              - type: string
                              description: |-
                                Name or number of the port to access on the container.
                                Number must be in the range 1 to 65535.
                                Name must be an IANA_SVC_NAME.
                              x-kubernetes-int-or-string: true
                            scheme:
                              description: |-
                                Scheme to use for connecting to the host.
                                Defaults to HTTP.
                              type: string
                          required:
                          - port
                          type: object
                        initialDelaySeconds:
                          description: |-
                            Number of seconds after the container has started before liveness probes are initiated.
                            More info: https://kubernetes.io/docs/concepts/workloads/pods/pod-lifecycle#container-probes
                          format: int32
                          type: integer
                        periodSeconds:
                          description: |-
                            How often (in seconds) to perform the probe.
                            Default to 10 seconds. Minimum value is 1.
                          format: int32
                          type: integer
                        successThreshold:
                          description: |-
                            Minimum consecutive successes for the probe to be considered successful after having failed.
                            Defaults to 1. Must be 1 for liveness and startup. Minimum value is 1.
                          format: int32
                          type: integer
                        tcpSocket:
                          description: TCPSocket specifies an action involving a TCP
                            port.
                          properties:
                            host:
                              description: 'Optional: Host name to connect to, defaults
                                to the pod IP.'
                              type: string
                            port:
                              anyOf:
                              - type: integer
                              - type: string
                              description: |-
                                Number or name of the port to access on the container.
                                Number must be in the range 1 to 65535.
                                Name must be an IANA_SVC_NAME.
                              x-kubernetes-int-or-string: true
                          required:
                          - port
                          type: object
                        terminationGracePeriodSeconds:
                          description: |-
                            Optional duration in seconds the pod needs to terminate gracefully upon probe failure.
                            The grace period is the duration in seconds after the processes running in the pod are sent
                            a termination signal and the time when the processes are forcibly halted with a kill signal.
                            Set this value longer than the expected cleanup time for your process.
                            If this value is nil, the pod's terminationGracePeriodSeconds will be used. Otherwise, this
                            value overrides the value provided by the pod spec.
                            Value must be non-negative integer. The value zero indicates stop immediately via
                            the kill signal (no opportunity to shut down).
                            This is a beta field and requires enabling ProbeTerminationGracePeriod feature gate.
                            Minimum value is 1. spec.terminationGracePeriodSeconds is used if unset.
                          format: int64
                          type: integer
                        timeoutSeconds:
                          description: |-
                            Number of seconds after which the probe times out.
                            Defaults to 1 second. Minimum value is 1.
                            More info: https://kubernetes.io/docs/concepts/workloads/pods/pod-lifecycle#container-probes
                          format: int32
                          type: integer
                      type: object
                    resizePolicy:
                      description: Resources resize policy for the container.
                      items:
                        description: ContainerResizePolicy represents resource resize
                          policy for the container.
                        properties:
                          resourceName:
                            description: |-
                              Name of the resource to which this resource resize policy applies.
                              Supported values: cpu, memory.
                            type: string
                          restartPolicy:
                            description: |-
                              Restart policy to apply when specified resource is resized.
                              If not specified, it defaults to NotRequired.
                            type: string
                        required:
                        - resourceName
                        - restartPolicy
                        type: object
                      type: array
                      x-kubernetes-list-type: atomic
                    resources:
                      description: |-
                        Compute Resources required by this container.
                        Cannot be updated.
                        More info: https://kubernetes.io/docs/concepts/configuration/manage-resources-containers/
                      properties:
                        claims:
                          description: |-
                            Claims lists the names of resources, defined in spec.resourceClaims,
                            that are used by this container.


                            This is an alpha field and requires enabling the
                            DynamicResourceAllocation feature gate.


                            This field is immutable. It can only be set for containers.
                          items:
                            description: ResourceClaim references one entry in PodSpec.ResourceClaims.
                            properties:
                              name:
                                description: |-
                                  Name must match the name of one entry in pod.spec.resourceClaims of
                                  the Pod where this field is used. It makes that resource available
                                  inside a container.
                                type: string
                            required:
                            - name
                            type: object
                          type: array
                          x-kubernetes-list-map-keys:
                          - name
                          x-kubernetes-list-type: map
                        limits:
                          additionalProperties:
                            anyOf:
                            - type: integer
                            - type: string
                            pattern: ^(\+|-)?(([0-9]+(\.[0-9]*)?)|(\.[0-9]+))(([KMGTPE]i)|[numkMGTPE]|([eE](\+|-)?(([0-9]+(\.[0-9]*)?)|(\.[0-9]+))))?$
                            x-kubernetes-int-or-string: true
                          description: |-
                            Limits describes the maximum amount of compute resources allowed.
                            More info: https://kubernetes.io/docs/concepts/configuration/manage-resources-containers/
                          type: object
                        requests:
                          additionalProperties:
                            anyOf:
                            - type: integer
                            - type: string
                            pattern: ^(\+|-)?(([0-9]+(\.[0-9]*)?)|(\.[0-9]+))(([KMGTPE]i)|[numkMGTPE]|([eE](\+|-)?(([0-9]+(\.[0-9]*)?)|(\.[0-9]+))))?$
                            x-kubernetes-int-or-string: true
                          description: |-
                            Requests describes the minimum amount of compute resources required.
                            If Requests is omitted for a container, it defaults to Limits if that is explicitly specified,
                            otherwise to an implementation-defined value. Requests cannot exceed Limits.
                            More info: https://kubernetes.io/docs/concepts/configuration/manage-resources-containers/
                          type: object
                      type: object
                    restartPolicy:
                      description: |-
                        RestartPolicy defines the restart behavior of individual containers in a pod.
                        This field may only be set for init containers, and the only allowed value is "Always".
                        For non-init containers or when this field is not specified,
                        the restart behavior is defined by the Pod's restart policy and the container type.
                        Setting the RestartPolicy as "Always" for the init container will have the following effect:
                        this init container will be continually restarted on
                        exit until all regular containers have terminated. Once all regular
                        containers have completed, all init containers with restartPolicy "Always"
                        will be shut down. This lifecycle differs from normal init containers and
                        is often referred to as a "sidecar" container. Although this init
                        container still starts in the init container sequence, it does not wait
                        for the container to complete before proceeding to the next init
                        container. Instead, the next init container starts immediately after this
                        init container is started, or after any startupProbe has successfully
                        completed.
                      type: string
                    securityContext:
                      description: |-
                        SecurityContext defines the security options the container should be run with.
                        If set, the fields of SecurityContext override the equivalent fields of PodSecurityContext.
                        More info: https://kubernetes.io/docs/tasks/configure-pod-container/security-context/
                      properties:
                        allowPrivilegeEscalation:
                          description: |-
                            AllowPrivilegeEscalation controls whether a process can gain more
                            privileges than its parent process. This bool directly controls if
                            the no_new_privs flag will be set on the container process.
                            AllowPrivilegeEscalation is true always when the container is:
                            1) run as Privileged
                            2) has CAP_SYS_ADMIN
                            Note that this field cannot be set when spec.os.name is windows.
                          type: boolean
                        appArmorProfile:
                          description: |-
                            appArmorProfile is the AppArmor options to use by this container. If set, this profile
                            overrides the pod's appArmorProfile.
                            Note that this field cannot be set when spec.os.name is windows.
                          properties:
                            localhostProfile:
                              description: |-
                                localhostProfile indicates a profile loaded on the node that should be used.
                                The profile must be preconfigured on the node to work.
                                Must match the loaded name of the profile.
                                Must be set if and only if type is "Localhost".
                              type: string
                            type:
                              description: |-
                                type indicates which kind of AppArmor profile will be applied.
                                Valid options are:
                                  Localhost - a profile pre-loaded on the node.
                                  RuntimeDefault - the container runtime's default profile.
                                  Unconfined - no AppArmor enforcement.
                              type: string
                          required:
                          - type
                          type: object
                        capabilities:
                          description: |-
                            The capabilities to add/drop when running containers.
                            Defaults to the default set of capabilities granted by the container runtime.
                            Note that this field cannot be set when spec.os.name is windows.
                          properties:
                            add:
                              description: Added capabilities
                              items:
                                description: Capability represent POSIX capabilities
                                  type
                                type: string
                              type: array
                              x-kubernetes-list-type: atomic
                            drop:
                              description: Removed capabilities
                              items:
                                description: Capability represent POSIX capabilities
                                  type
                                type: string
                              type: array
                              x-kubernetes-list-type: atomic
                          type: object
                        privileged:
                          description: |-
                            Run container in privileged mode.
                            Processes in privileged containers are essentially equivalent to root on the host.
                            Defaults to false.
                            Note that this field cannot be set when spec.os.name is windows.
                          type: boolean
                        procMount:
                          description: |-
                            procMount denotes the type of proc mount to use for the containers.
                            The default is DefaultProcMount which uses the container runtime defaults for
                            readonly paths and masked paths.
                            This requires the ProcMountType feature flag to be enabled.
                            Note that this field cannot be set when spec.os.name is windows.
                          type: string
                        readOnlyRootFilesystem:
                          description: |-
                            Whether this container has a read-only root filesystem.
                            Default is false.
                            Note that this field cannot be set when spec.os.name is windows.
                          type: boolean
                        runAsGroup:
                          description: |-
                            The GID to run the entrypoint of the container process.
                            Uses runtime default if unset.
                            May also be set in PodSecurityContext.  If set in both SecurityContext and
                            PodSecurityContext, the value specified in SecurityContext takes precedence.
                            Note that this field cannot be set when spec.os.name is windows.
                          format: int64
                          type: integer
                        runAsNonRoot:
                          description: |-
                            Indicates that the container must run as a non-root user.
                            If true, the Kubelet will validate the image at runtime to ensure that it
                            does not run as UID 0 (root) and fail to start the container if it does.
                            If unset or false, no such validation will be performed.
                            May also be set in PodSecurityContext.  If set in both SecurityContext and
                            PodSecurityContext, the value specified in SecurityContext takes precedence.
                          type: boolean
                        runAsUser:
                          description: |-
                            The UID to run the entrypoint of the container process.
                            Defaults to user specified in image metadata if unspecified.
                            May also be set in PodSecurityContext.  If set in both SecurityContext and
                            PodSecurityContext, the value specified in SecurityContext takes precedence.
                            Note that this field cannot be set when spec.os.name is windows.
                          format: int64
                          type: integer
                        seLinuxOptions:
                          description: |-
                            The SELinux context to be applied to the container.
                            If unspecified, the container runtime will allocate a random SELinux context for each
                            container.  May also be set in PodSecurityContext.  If set in both SecurityContext and
                            PodSecurityContext, the value specified in SecurityContext takes precedence.
                            Note that this field cannot be set when spec.os.name is windows.
                          properties:
                            level:
                              description: Level is SELinux level label that applies
                                to the container.
                              type: string
                            role:
                              description: Role is a SELinux role label that applies
                                to the container.
                              type: string
                            type:
                              description: Type is a SELinux type label that applies
                                to the container.
                              type: string
                            user:
                              description: User is a SELinux user label that applies
                                to the container.
                              type: string
                          type: object
                        seccompProfile:
                          description: |-
                            The seccomp options to use by this container. If seccomp options are
                            provided at both the pod & container level, the container options
                            override the pod options.
                            Note that this field cannot be set when spec.os.name is windows.
                          properties:
                            localhostProfile:
                              description: |-
                                localhostProfile indicates a profile defined in a file on the node should be used.
                                The profile must be preconfigured on the node to work.
                                Must be a descending path, relative to the kubelet's configured seccomp profile location.
                                Must be set if type is "Localhost". Must NOT be set for any other type.
                              type: string
                            type:
                              description: |-
                                type indicates which kind of seccomp profile will be applied.
                                Valid options are:


                                Localhost - a profile defined in a file on the node should be used.
                                RuntimeDefault - the container runtime default profile should be used.
                                Unconfined - no profile should be applied.
                              type: string
                          required:
                          - type
                          type: object
                        windowsOptions:
                          description: |-
                            The Windows specific settings applied to all containers.
                            If unspecified, the options from the PodSecurityContext will be used.
                            If set in both SecurityContext and PodSecurityContext, the value specified in SecurityContext takes precedence.
                            Note that this field cannot be set when spec.os.name is linux.
                          properties:
                            gmsaCredentialSpec:
                              description: |-
                                GMSACredentialSpec is where the GMSA admission webhook
                                (https://github.com/kubernetes-sigs/windows-gmsa) inlines the contents of the
                                GMSA credential spec named by the GMSACredentialSpecName field.
                              type: string
                            gmsaCredentialSpecName:
                              description: GMSACredentialSpecName is the name of the
                                GMSA credential spec to use.
                              type: string
                            hostProcess:
                              description: |-
                                HostProcess determines if a container should be run as a 'Host Process' container.
                                All of a Pod's containers must have the same effective HostProcess value
                                (it is not allowed to have a mix of HostProcess containers and non-HostProcess containers).
                                In addition, if HostProcess is true then HostNetwork must also be set to true.
                              type: boolean
                            runAsUserName:
                              description: |-
                                The UserName in Windows to run the entrypoint of the container process.
                                Defaults to the user specified in image metadata if unspecified.
                                May also be set in PodSecurityContext. If set in both SecurityContext and
                                PodSecurityContext, the value specified in SecurityContext takes precedence.
                              type: string
                          type: object
                      type: object
                    startupProbe:
                      description: |-
                        StartupProbe indicates that the Pod has successfully initialized.
                        If specified, no other probes are executed until this completes successfully.
                        If this probe fails, the Pod will be restarted, just as if the livenessProbe failed.
                        This can be used to provide different probe parameters at the beginning of a Pod's lifecycle,
                        when it might take a long time to load data or warm a cache, than during steady-state operation.
                        This cannot be updated.
                        More info: https://kubernetes.io/docs/concepts/workloads/pods/pod-lifecycle#container-probes
                      properties:
                        exec:
                          description: Exec specifies the action to take.
                          properties:
                            command:
                              description: |-
                                Command is the command line to execute inside the container, the working directory for the
                                command  is root ('/') in the container's filesystem. The command is simply exec'd, it is
                                not run inside a shell, so traditional shell instructions ('|', etc) won't work. To use
                                a shell, you need to explicitly call out to that shell.
                                Exit status of 0 is treated as live/healthy and non-zero is unhealthy.
                              items:
                                type: string
                              type: array
                              x-kubernetes-list-type: atomic
                          type: object
                        failureThreshold:
                          description: |-
                            Minimum consecutive failures for the probe to be considered failed after having succeeded.
                            Defaults to 3. Minimum value is 1.
                          format: int32
                          type: integer
                        grpc:
                          description: GRPC specifies an action involving a GRPC port.
                          properties:
                            port:
                              description: Port number of the gRPC service. Number
                                must be in the range 1 to 65535.
                              format: int32
                              type: integer
                            service:
                              description: |-
                                Service is the name of the service to place in the gRPC HealthCheckRequest
                                (see https://github.com/grpc/grpc/blob/master/doc/health-checking.md).


                                If this is not specified, the default behavior is defined by gRPC.
                              type: string
                          required:
                          - port
                          type: object
                        httpGet:
                          description: HTTPGet specifies the http request to perform.
                          properties:
                            host:
                              description: |-
                                Host name to connect to, defaults to the pod IP. You probably want to set
                                "Host" in httpHeaders instead.
                              type: string
                            httpHeaders:
                              description: Custom headers to set in the request. HTTP
                                allows repeated headers.
                              items:
                                description: HTTPHeader describes a custom header
                                  to be used in HTTP probes
                                properties:
                                  name:
                                    description: |-
                                      The header field name.
                                      This will be canonicalized upon output, so case-variant names will be understood as the same header.
                                    type: string
                                  value:
                                    description: The header field value
                                    type: string
                                required:
                                - name
                                - value
                                type: object
                              type: array
                              x-kubernetes-list-type: atomic
                            path:
                              description: Path to access on the HTTP server.
                              type: string
                            port:
                              anyOf:
                              - type: integer
                              - type: string
                              description: |-
                                Name or number of the port to access on the container.
                                Number must be in the range 1 to 65535.
                                Name must be an IANA_SVC_NAME.
                              x-kubernetes-int-or-string: true
                            scheme:
                              description: |-
                                Scheme to use for connecting to the host.
                                Defaults to HTTP.
                              type: string
                          required:
                          - port
                          type: object
                        initialDelaySeconds:
                          description: |-
                            Number of seconds after the container has started before liveness probes are initiated.
                            More info: https://kubernetes.io/docs/concepts/workloads/pods/pod-lifecycle#container-probes
                          format: int32
                          type: integer
                        periodSeconds:
                          description: |-
                            How often (in seconds) to perform the probe.
                            Default to 10 seconds. Minimum value is 1.
                          format: int32
                          type: integer
                        successThreshold:
                          description: |-
                            Minimum consecutive successes for the probe to be considered successful after having failed.
                            Defaults to 1. Must be 1 for liveness and startup. Minimum value is 1.
                          format: int32
                          type: integer
                        tcpSocket:
                          description: TCPSocket specifies an action involving a TCP
                            port.
                          properties:
                            host:
                              description: 'Optional: Host name to connect to, defaults
                                to the pod IP.'
                              type: string
                            port:
                              anyOf:
                              - type: integer
                              - type: string
                              description: |-
                                Number or name of the port to access on the container.
                                Number must be in the range 1 to 65535.
                                Name must be an IANA_SVC_NAME.
                              x-kubernetes-int-or-string: true
                          required:
                          - port
                          type: object
                        terminationGracePeriodSeconds:
                          description: |-
                            Optional duration in seconds the pod needs to terminate gracefully upon probe failure.
                            The grace period is the duration in seconds after the processes running in the pod are sent
                            a termination signal and the time when the processes are forcibly halted with a kill signal.
                            Set this value longer than the expected cleanup time for your process.
                            If this value is nil, the pod's terminationGracePeriodSeconds will be used. Otherwise, this
                            value overrides the value provided by the pod spec.
                            Value must be non-negative integer. The value zero indicates stop immediately via
                            the kill signal (no opportunity to shut down).
                            This is a beta field and requires enabling ProbeTerminationGracePeriod feature gate.
                            Minimum value is 1. spec.terminationGracePeriodSeconds is used if unset.
                          format: int64
                          type: integer
                        timeoutSeconds:
                          description: |-
                            Number of seconds after which the probe times out.
                            Defaults to 1 second. Minimum value is 1.
                            More info: https://kubernetes.io/docs/concepts/workloads/pods/pod-lifecycle#container-probes
                          format: int32
                          type: integer
                      type: object
                    stdin:
                      description: |-
                        Whether this container should allocate a buffer for stdin in the container runtime. If this
                        is not set, reads from stdin in the container will always result in EOF.
                        Default is false.
                      type: boolean
                    stdinOnce:
                      description: |-
                        Whether the container runtime should close the stdin channel after it has been opened by
                        a single attach. When stdin is true the stdin stream will remain open across multiple attach
                        sessions. If stdinOnce is set to true, stdin is opened on container start, is empty until the
                        first client attaches to stdin, and then remains open and accepts data until the client disconnects,
                        at which time stdin is closed and remains closed until the container is restarted. If this
                        flag is false, a container processes that reads from stdin will never receive an EOF.
                        Default is false
                      type: boolean
                    terminationMessagePath:
                      description: |-
                        Optional: Path at which the file to which the container's termination message
                        will be written is mounted into the container's filesystem.
                        Message written is intended to be brief final status, such as an assertion failure message.
                        Will be truncated by the node if greater than 4096 bytes. The total message length across
                        all containers will be limited to 12kb.
                        Defaults to /dev/termination-log.
                        Cannot be updated.
                      type: string
                    terminationMessagePolicy:
                      description: |-
                        Indicate how the termination message should be populated. File will use the contents of
                        terminationMessagePath to populate the container status message on both success and failure.
                        FallbackToLogsOnError will use the last chunk of container log output if the termination
                        message file is empty and the container exited with an error.
                        The log output is limited to 2048 bytes or 80 lines, whichever is smaller.
                        Defaults to File.
                        Cannot be updated.
                      type: string
                    tty:
                      description: |-
                        Whether this container should allocate a TTY for itself, also requires 'stdin' to be true.
                        Default is false.
                      type: boolean
                    volumeDevices:
                      description: volumeDevices is the list of block devices to be
                        used by the container.
                      items:
                        description: volumeDevice describes a mapping of a raw block
                          device within a container.
                        properties:
                          devicePath:
                            description: devicePath is the path inside of the container
                              that the device will be mapped to.
                            type: string
                          name:
                            description: name must match the name of a persistentVolumeClaim
                              in the pod
                            type: string
                        required:
                        - devicePath
                        - name
                        type: object
                      type: array
                      x-kubernetes-list-map-keys:
                      - devicePath
                      x-kubernetes-list-type: map
                    volumeMounts:
                      description: |-
                        Pod volumes to mount into the container's filesystem.
                        Cannot be updated.
                      items:
                        description: VolumeMount describes a mounting of a Volume
                          within a container.
                        properties:
                          mountPath:
                            description: |-
                              Path within the container at which the volume should be mounted.  Must
                              not contain ':'.
                            type: string
                          mountPropagation:
                            description: |-
                              mountPropagation determines how mounts are propagated from the host
                              to container and the other way around.
                              When not set, MountPropagationNone is used.
                              This field is beta in 1.10.
                              When RecursiveReadOnly is set to IfPossible or to Enabled, MountPropagation must be None or unspecified
                              (which defaults to None).
                            type: string
                          name:
                            description: This must match the Name of a Volume.
                            type: string
                          readOnly:
                            description: |-
                              Mounted read-only if true, read-write otherwise (false or unspecified).
                              Defaults to false.
                            type: boolean
                          recursiveReadOnly:
                            description: |-
                              RecursiveReadOnly specifies whether read-only mounts should be handled
                              recursively.


                              If ReadOnly is false, this field has no meaning and must be unspecified.


                              If ReadOnly is true, and this field is set to Disabled, the mount is not made
                              recursively read-only.  If this field is set to IfPossible, the mount is made
                              recursively read-only, if it is supported by the container runtime.  If this
                              field is set to Enabled, the mount is made recursively read-only if it is
                              supported by the container runtime, otherwise the pod will not be started and
                              an error will be generated to indicate the reason.


                              If this field is set to IfPossible or Enabled, MountPropagation must be set to
                              None (or be unspecified, which defaults to None).


                              If this field is not specified, it is treated as an equivalent of Disabled.
                            type: string
                          subPath:
                            description: |-
                              Path within the volume from which the container's volume should be mounted.
                              Defaults to "" (volume's root).
                            type: string
                          subPathExpr:
                            description: |-
                              Expanded path within the volume from which the container's volume should be mounted.
                              Behaves similarly to SubPath but environment variable references $(VAR_NAME) are expanded using the container's environment.
                              Defaults to "" (volume's root).
                              SubPathExpr and SubPath are mutually exclusive.
                            type: string
                        required:
                        - mountPath
                        - name
                        type: object
                      type: array
                      x-kubernetes-list-map-keys:
                      - mountPath
                      x-kubernetes-list-type: map
                    workingDir:
                      description: |-
                        Container's working directory.
                        If not specified, the container runtime's default will be used, which
                        might be configured in the container image.
                        Cannot be updated.
                      type: string
                  required:
                  - name
                  type: object
                type: array
=======
              imagePullPolicy:
                default: Always
                description: (Optional) imagePullPolicy to set to Dragonfly, default
                  is Always
                type: string
>>>>>>> f1f2d216
              labels:
                additionalProperties:
                  type: string
                description: (Optional) Labels to add to the Dragonfly pods.
                type: object
              memcachedPort:
                description: (Optional) Dragonfly memcached port
                format: int32
                type: integer
              nodeSelector:
                additionalProperties:
                  type: string
                description: (Optional) Dragonfly pod node selector
                type: object
              priorityClassName:
                description: (Optional) Dragonfly pod priority class name
                type: string
              replicas:
                description: Replicas is the total number of Dragonfly instances including
                  the master
                format: int32
                type: integer
              resources:
                description: |-
                  (Optional) Dragonfly container resource limits. Any container limits
                  can be specified.
                properties:
                  claims:
                    description: |-
                      Claims lists the names of resources, defined in spec.resourceClaims,
                      that are used by this container.


                      This is an alpha field and requires enabling the
                      DynamicResourceAllocation feature gate.


                      This field is immutable. It can only be set for containers.
                    items:
                      description: ResourceClaim references one entry in PodSpec.ResourceClaims.
                      properties:
                        name:
                          description: |-
                            Name must match the name of one entry in pod.spec.resourceClaims of
                            the Pod where this field is used. It makes that resource available
                            inside a container.
                          type: string
                      required:
                      - name
                      type: object
                    type: array
                    x-kubernetes-list-map-keys:
                    - name
                    x-kubernetes-list-type: map
                  limits:
                    additionalProperties:
                      anyOf:
                      - type: integer
                      - type: string
                      pattern: ^(\+|-)?(([0-9]+(\.[0-9]*)?)|(\.[0-9]+))(([KMGTPE]i)|[numkMGTPE]|([eE](\+|-)?(([0-9]+(\.[0-9]*)?)|(\.[0-9]+))))?$
                      x-kubernetes-int-or-string: true
                    description: |-
                      Limits describes the maximum amount of compute resources allowed.
                      More info: https://kubernetes.io/docs/concepts/configuration/manage-resources-containers/
                    type: object
                  requests:
                    additionalProperties:
                      anyOf:
                      - type: integer
                      - type: string
                      pattern: ^(\+|-)?(([0-9]+(\.[0-9]*)?)|(\.[0-9]+))(([KMGTPE]i)|[numkMGTPE]|([eE](\+|-)?(([0-9]+(\.[0-9]*)?)|(\.[0-9]+))))?$
                      x-kubernetes-int-or-string: true
                    description: |-
                      Requests describes the minimum amount of compute resources required.
                      If Requests is omitted for a container, it defaults to Limits if that is explicitly specified,
                      otherwise to an implementation-defined value. Requests cannot exceed Limits.
                      More info: https://kubernetes.io/docs/concepts/configuration/manage-resources-containers/
                    type: object
                type: object
              serviceAccountName:
                description: (Optional) Dragonfly pod service account name
                type: string
              serviceSpec:
                description: (Optional) Dragonfly Service configuration
                properties:
                  annotations:
                    additionalProperties:
                      type: string
                    description: (Optional) Dragonfly Service Annotations
                    type: object
                  labels:
                    additionalProperties:
                      type: string
                    description: (Optional) Dragonfly Service Labels
                    type: object
                  name:
                    description: (Optional) Dragonfly Service name
                    type: string
                  nodePort:
                    description: (Optional) Dragonfly Service nodePort
                    format: int32
                    type: integer
                  type:
                    description: (Optional) Dragonfly Service type
                    type: string
                type: object
              skipFSGroup:
                description: (Optional) Skip Assigning FileSystem Group. Required
                  for platforms such as Openshift that require IDs to not be set,
                  as it injects a fixed randomized ID per namespace into all pods.
                type: boolean
              snapshot:
                description: (Optional) Dragonfly Snapshot configuration
                properties:
                  cron:
                    description: (Optional) Dragonfly snapshot schedule
                    type: string
                  dir:
                    description: |-
                      (Optional) The path to the snapshot directory
                      This can also be an S3 URI with the prefix `s3://` when
                      using S3 as the snapshot backend
                    type: string
                  persistentVolumeClaimSpec:
                    description: (Optional) Dragonfly PVC spec
                    properties:
                      accessModes:
                        description: |-
                          accessModes contains the desired access modes the volume should have.
                          More info: https://kubernetes.io/docs/concepts/storage/persistent-volumes#access-modes-1
                        items:
                          type: string
                        type: array
                        x-kubernetes-list-type: atomic
                      dataSource:
                        description: |-
                          dataSource field can be used to specify either:
                          * An existing VolumeSnapshot object (snapshot.storage.k8s.io/VolumeSnapshot)
                          * An existing PVC (PersistentVolumeClaim)
                          If the provisioner or an external controller can support the specified data source,
                          it will create a new volume based on the contents of the specified data source.
                          When the AnyVolumeDataSource feature gate is enabled, dataSource contents will be copied to dataSourceRef,
                          and dataSourceRef contents will be copied to dataSource when dataSourceRef.namespace is not specified.
                          If the namespace is specified, then dataSourceRef will not be copied to dataSource.
                        properties:
                          apiGroup:
                            description: |-
                              APIGroup is the group for the resource being referenced.
                              If APIGroup is not specified, the specified Kind must be in the core API group.
                              For any other third-party types, APIGroup is required.
                            type: string
                          kind:
                            description: Kind is the type of resource being referenced
                            type: string
                          name:
                            description: Name is the name of resource being referenced
                            type: string
                        required:
                        - kind
                        - name
                        type: object
                        x-kubernetes-map-type: atomic
                      dataSourceRef:
                        description: |-
                          dataSourceRef specifies the object from which to populate the volume with data, if a non-empty
                          volume is desired. This may be any object from a non-empty API group (non
                          core object) or a PersistentVolumeClaim object.
                          When this field is specified, volume binding will only succeed if the type of
                          the specified object matches some installed volume populator or dynamic
                          provisioner.
                          This field will replace the functionality of the dataSource field and as such
                          if both fields are non-empty, they must have the same value. For backwards
                          compatibility, when namespace isn't specified in dataSourceRef,
                          both fields (dataSource and dataSourceRef) will be set to the same
                          value automatically if one of them is empty and the other is non-empty.
                          When namespace is specified in dataSourceRef,
                          dataSource isn't set to the same value and must be empty.
                          There are three important differences between dataSource and dataSourceRef:
                          * While dataSource only allows two specific types of objects, dataSourceRef
                            allows any non-core object, as well as PersistentVolumeClaim objects.
                          * While dataSource ignores disallowed values (dropping them), dataSourceRef
                            preserves all values, and generates an error if a disallowed value is
                            specified.
                          * While dataSource only allows local objects, dataSourceRef allows objects
                            in any namespaces.
                          (Beta) Using this field requires the AnyVolumeDataSource feature gate to be enabled.
                          (Alpha) Using the namespace field of dataSourceRef requires the CrossNamespaceVolumeDataSource feature gate to be enabled.
                        properties:
                          apiGroup:
                            description: |-
                              APIGroup is the group for the resource being referenced.
                              If APIGroup is not specified, the specified Kind must be in the core API group.
                              For any other third-party types, APIGroup is required.
                            type: string
                          kind:
                            description: Kind is the type of resource being referenced
                            type: string
                          name:
                            description: Name is the name of resource being referenced
                            type: string
                          namespace:
                            description: |-
                              Namespace is the namespace of resource being referenced
                              Note that when a namespace is specified, a gateway.networking.k8s.io/ReferenceGrant object is required in the referent namespace to allow that namespace's owner to accept the reference. See the ReferenceGrant documentation for details.
                              (Alpha) This field requires the CrossNamespaceVolumeDataSource feature gate to be enabled.
                            type: string
                        required:
                        - kind
                        - name
                        type: object
                      resources:
                        description: |-
                          resources represents the minimum resources the volume should have.
                          If RecoverVolumeExpansionFailure feature is enabled users are allowed to specify resource requirements
                          that are lower than previous value but must still be higher than capacity recorded in the
                          status field of the claim.
                          More info: https://kubernetes.io/docs/concepts/storage/persistent-volumes#resources
                        properties:
                          limits:
                            additionalProperties:
                              anyOf:
                              - type: integer
                              - type: string
                              pattern: ^(\+|-)?(([0-9]+(\.[0-9]*)?)|(\.[0-9]+))(([KMGTPE]i)|[numkMGTPE]|([eE](\+|-)?(([0-9]+(\.[0-9]*)?)|(\.[0-9]+))))?$
                              x-kubernetes-int-or-string: true
                            description: |-
                              Limits describes the maximum amount of compute resources allowed.
                              More info: https://kubernetes.io/docs/concepts/configuration/manage-resources-containers/
                            type: object
                          requests:
                            additionalProperties:
                              anyOf:
                              - type: integer
                              - type: string
                              pattern: ^(\+|-)?(([0-9]+(\.[0-9]*)?)|(\.[0-9]+))(([KMGTPE]i)|[numkMGTPE]|([eE](\+|-)?(([0-9]+(\.[0-9]*)?)|(\.[0-9]+))))?$
                              x-kubernetes-int-or-string: true
                            description: |-
                              Requests describes the minimum amount of compute resources required.
                              If Requests is omitted for a container, it defaults to Limits if that is explicitly specified,
                              otherwise to an implementation-defined value. Requests cannot exceed Limits.
                              More info: https://kubernetes.io/docs/concepts/configuration/manage-resources-containers/
                            type: object
                        type: object
                      selector:
                        description: selector is a label query over volumes to consider
                          for binding.
                        properties:
                          matchExpressions:
                            description: matchExpressions is a list of label selector
                              requirements. The requirements are ANDed.
                            items:
                              description: |-
                                A label selector requirement is a selector that contains values, a key, and an operator that
                                relates the key and values.
                              properties:
                                key:
                                  description: key is the label key that the selector
                                    applies to.
                                  type: string
                                operator:
                                  description: |-
                                    operator represents a key's relationship to a set of values.
                                    Valid operators are In, NotIn, Exists and DoesNotExist.
                                  type: string
                                values:
                                  description: |-
                                    values is an array of string values. If the operator is In or NotIn,
                                    the values array must be non-empty. If the operator is Exists or DoesNotExist,
                                    the values array must be empty. This array is replaced during a strategic
                                    merge patch.
                                  items:
                                    type: string
                                  type: array
                                  x-kubernetes-list-type: atomic
                              required:
                              - key
                              - operator
                              type: object
                            type: array
                            x-kubernetes-list-type: atomic
                          matchLabels:
                            additionalProperties:
                              type: string
                            description: |-
                              matchLabels is a map of {key,value} pairs. A single {key,value} in the matchLabels
                              map is equivalent to an element of matchExpressions, whose key field is "key", the
                              operator is "In", and the values array contains only "value". The requirements are ANDed.
                            type: object
                        type: object
                        x-kubernetes-map-type: atomic
                      storageClassName:
                        description: |-
                          storageClassName is the name of the StorageClass required by the claim.
                          More info: https://kubernetes.io/docs/concepts/storage/persistent-volumes#class-1
                        type: string
                      volumeAttributesClassName:
                        description: |-
                          volumeAttributesClassName may be used to set the VolumeAttributesClass used by this claim.
                          If specified, the CSI driver will create or update the volume with the attributes defined
                          in the corresponding VolumeAttributesClass. This has a different purpose than storageClassName,
                          it can be changed after the claim is created. An empty string value means that no VolumeAttributesClass
                          will be applied to the claim but it's not allowed to reset this field to empty string once it is set.
                          If unspecified and the PersistentVolumeClaim is unbound, the default VolumeAttributesClass
                          will be set by the persistentvolume controller if it exists.
                          If the resource referred to by volumeAttributesClass does not exist, this PersistentVolumeClaim will be
                          set to a Pending state, as reflected by the modifyVolumeStatus field, until such as a resource
                          exists.
                          More info: https://kubernetes.io/docs/concepts/storage/volume-attributes-classes/
                          (Alpha) Using this field requires the VolumeAttributesClass feature gate to be enabled.
                        type: string
                      volumeMode:
                        description: |-
                          volumeMode defines what type of volume is required by the claim.
                          Value of Filesystem is implied when not included in claim spec.
                        type: string
                      volumeName:
                        description: volumeName is the binding reference to the PersistentVolume
                          backing this claim.
                        type: string
                    type: object
                type: object
              tlsSecretRef:
                description: |-
                  (Optional) Dragonfly TLS secret to used for TLS
                  Connections to Dragonfly. Dragonfly instance  must
                  have access to this secret and be in the same namespace
                properties:
                  name:
                    description: name is unique within a namespace to reference a
                      secret resource.
                    type: string
                  namespace:
                    description: namespace defines the space within which the secret
                      name must be unique.
                    type: string
                type: object
                x-kubernetes-map-type: atomic
              tolerations:
                description: (Optional) Dragonfly pod tolerations
                items:
                  description: |-
                    The pod this Toleration is attached to tolerates any taint that matches
                    the triple <key,value,effect> using the matching operator <operator>.
                  properties:
                    effect:
                      description: |-
                        Effect indicates the taint effect to match. Empty means match all taint effects.
                        When specified, allowed values are NoSchedule, PreferNoSchedule and NoExecute.
                      type: string
                    key:
                      description: |-
                        Key is the taint key that the toleration applies to. Empty means match all taint keys.
                        If the key is empty, operator must be Exists; this combination means to match all values and all keys.
                      type: string
                    operator:
                      description: |-
                        Operator represents a key's relationship to the value.
                        Valid operators are Exists and Equal. Defaults to Equal.
                        Exists is equivalent to wildcard for value, so that a pod can
                        tolerate all taints of a particular category.
                      type: string
                    tolerationSeconds:
                      description: |-
                        TolerationSeconds represents the period of time the toleration (which must be
                        of effect NoExecute, otherwise this field is ignored) tolerates the taint. By default,
                        it is not set, which means tolerate the taint forever (do not evict). Zero and
                        negative values will be treated as 0 (evict immediately) by the system.
                      format: int64
                      type: integer
                    value:
                      description: |-
                        Value is the taint value the toleration matches to.
                        If the operator is Exists, the value should be empty, otherwise just a regular string.
                      type: string
                  type: object
                type: array
              topologySpreadConstraints:
                description: (Optional) Dragonfly pod topologySpreadConstraints
                items:
                  description: TopologySpreadConstraint specifies how to spread matching
                    pods among the given topology.
                  properties:
                    labelSelector:
                      description: |-
                        LabelSelector is used to find matching pods.
                        Pods that match this label selector are counted to determine the number of pods
                        in their corresponding topology domain.
                      properties:
                        matchExpressions:
                          description: matchExpressions is a list of label selector
                            requirements. The requirements are ANDed.
                          items:
                            description: |-
                              A label selector requirement is a selector that contains values, a key, and an operator that
                              relates the key and values.
                            properties:
                              key:
                                description: key is the label key that the selector
                                  applies to.
                                type: string
                              operator:
                                description: |-
                                  operator represents a key's relationship to a set of values.
                                  Valid operators are In, NotIn, Exists and DoesNotExist.
                                type: string
                              values:
                                description: |-
                                  values is an array of string values. If the operator is In or NotIn,
                                  the values array must be non-empty. If the operator is Exists or DoesNotExist,
                                  the values array must be empty. This array is replaced during a strategic
                                  merge patch.
                                items:
                                  type: string
                                type: array
                                x-kubernetes-list-type: atomic
                            required:
                            - key
                            - operator
                            type: object
                          type: array
                          x-kubernetes-list-type: atomic
                        matchLabels:
                          additionalProperties:
                            type: string
                          description: |-
                            matchLabels is a map of {key,value} pairs. A single {key,value} in the matchLabels
                            map is equivalent to an element of matchExpressions, whose key field is "key", the
                            operator is "In", and the values array contains only "value". The requirements are ANDed.
                          type: object
                      type: object
                      x-kubernetes-map-type: atomic
                    matchLabelKeys:
                      description: |-
                        MatchLabelKeys is a set of pod label keys to select the pods over which
                        spreading will be calculated. The keys are used to lookup values from the
                        incoming pod labels, those key-value labels are ANDed with labelSelector
                        to select the group of existing pods over which spreading will be calculated
                        for the incoming pod. The same key is forbidden to exist in both MatchLabelKeys and LabelSelector.
                        MatchLabelKeys cannot be set when LabelSelector isn't set.
                        Keys that don't exist in the incoming pod labels will
                        be ignored. A null or empty list means only match against labelSelector.


                        This is a beta field and requires the MatchLabelKeysInPodTopologySpread feature gate to be enabled (enabled by default).
                      items:
                        type: string
                      type: array
                      x-kubernetes-list-type: atomic
                    maxSkew:
                      description: |-
                        MaxSkew describes the degree to which pods may be unevenly distributed.
                        When `whenUnsatisfiable=DoNotSchedule`, it is the maximum permitted difference
                        between the number of matching pods in the target topology and the global minimum.
                        The global minimum is the minimum number of matching pods in an eligible domain
                        or zero if the number of eligible domains is less than MinDomains.
                        For example, in a 3-zone cluster, MaxSkew is set to 1, and pods with the same
                        labelSelector spread as 2/2/1:
                        In this case, the global minimum is 1.
                        | zone1 | zone2 | zone3 |
                        |  P P  |  P P  |   P   |
                        - if MaxSkew is 1, incoming pod can only be scheduled to zone3 to become 2/2/2;
                        scheduling it onto zone1(zone2) would make the ActualSkew(3-1) on zone1(zone2)
                        violate MaxSkew(1).
                        - if MaxSkew is 2, incoming pod can be scheduled onto any zone.
                        When `whenUnsatisfiable=ScheduleAnyway`, it is used to give higher precedence
                        to topologies that satisfy it.
                        It's a required field. Default value is 1 and 0 is not allowed.
                      format: int32
                      type: integer
                    minDomains:
                      description: |-
                        MinDomains indicates a minimum number of eligible domains.
                        When the number of eligible domains with matching topology keys is less than minDomains,
                        Pod Topology Spread treats "global minimum" as 0, and then the calculation of Skew is performed.
                        And when the number of eligible domains with matching topology keys equals or greater than minDomains,
                        this value has no effect on scheduling.
                        As a result, when the number of eligible domains is less than minDomains,
                        scheduler won't schedule more than maxSkew Pods to those domains.
                        If value is nil, the constraint behaves as if MinDomains is equal to 1.
                        Valid values are integers greater than 0.
                        When value is not nil, WhenUnsatisfiable must be DoNotSchedule.


                        For example, in a 3-zone cluster, MaxSkew is set to 2, MinDomains is set to 5 and pods with the same
                        labelSelector spread as 2/2/2:
                        | zone1 | zone2 | zone3 |
                        |  P P  |  P P  |  P P  |
                        The number of domains is less than 5(MinDomains), so "global minimum" is treated as 0.
                        In this situation, new pod with the same labelSelector cannot be scheduled,
                        because computed skew will be 3(3 - 0) if new Pod is scheduled to any of the three zones,
                        it will violate MaxSkew.
                      format: int32
                      type: integer
                    nodeAffinityPolicy:
                      description: |-
                        NodeAffinityPolicy indicates how we will treat Pod's nodeAffinity/nodeSelector
                        when calculating pod topology spread skew. Options are:
                        - Honor: only nodes matching nodeAffinity/nodeSelector are included in the calculations.
                        - Ignore: nodeAffinity/nodeSelector are ignored. All nodes are included in the calculations.


                        If this value is nil, the behavior is equivalent to the Honor policy.
                        This is a beta-level feature default enabled by the NodeInclusionPolicyInPodTopologySpread feature flag.
                      type: string
                    nodeTaintsPolicy:
                      description: |-
                        NodeTaintsPolicy indicates how we will treat node taints when calculating
                        pod topology spread skew. Options are:
                        - Honor: nodes without taints, along with tainted nodes for which the incoming pod
                        has a toleration, are included.
                        - Ignore: node taints are ignored. All nodes are included.


                        If this value is nil, the behavior is equivalent to the Ignore policy.
                        This is a beta-level feature default enabled by the NodeInclusionPolicyInPodTopologySpread feature flag.
                      type: string
                    topologyKey:
                      description: |-
                        TopologyKey is the key of node labels. Nodes that have a label with this key
                        and identical values are considered to be in the same topology.
                        We consider each <key, value> as a "bucket", and try to put balanced number
                        of pods into each bucket.
                        We define a domain as a particular instance of a topology.
                        Also, we define an eligible domain as a domain whose nodes meet the requirements of
                        nodeAffinityPolicy and nodeTaintsPolicy.
                        e.g. If TopologyKey is "kubernetes.io/hostname", each Node is a domain of that topology.
                        And, if TopologyKey is "topology.kubernetes.io/zone", each zone is a domain of that topology.
                        It's a required field.
                      type: string
                    whenUnsatisfiable:
                      description: |-
                        WhenUnsatisfiable indicates how to deal with a pod if it doesn't satisfy
                        the spread constraint.
                        - DoNotSchedule (default) tells the scheduler not to schedule it.
                        - ScheduleAnyway tells the scheduler to schedule the pod in any location,
                          but giving higher precedence to topologies that would help reduce the
                          skew.
                        A constraint is considered "Unsatisfiable" for an incoming pod
                        if and only if every possible node assignment for that pod would violate
                        "MaxSkew" on some topology.
                        For example, in a 3-zone cluster, MaxSkew is set to 1, and pods with the same
                        labelSelector spread as 3/1/1:
                        | zone1 | zone2 | zone3 |
                        | P P P |   P   |   P   |
                        If WhenUnsatisfiable is set to DoNotSchedule, incoming pod can only be scheduled
                        to zone2(zone3) to become 3/2/1(3/1/2) as ActualSkew(2-1) on zone2(zone3) satisfies
                        MaxSkew(1). In other words, the cluster can still be imbalanced, but scheduler
                        won't make it *more* imbalanced.
                        It's a required field.
                      type: string
                  required:
                  - maxSkew
                  - topologyKey
                  - whenUnsatisfiable
                  type: object
                type: array
            type: object
          status:
            description: DragonflyStatus defines the observed state of Dragonfly
            properties:
              isRollingUpdate:
                description: IsRollingUpdate is true if the Dragonfly instance is
                  being updated
                type: boolean
              phase:
                description: |-
                  Status of the Dragonfly Instance
                  It can be one of the following:
                  - "ready": The Dragonfly instance is ready to serve requests
                  - "configuring-replication": The controller is updating the master of the Dragonfly instance
                  - "resources-created": The Dragonfly instance resources were created but not yet configured
                type: string
            type: object
        type: object
    served: true
    storage: true
    subresources:
      status: {}<|MERGE_RESOLUTION|>--- conflicted
+++ resolved
@@ -1180,7 +1180,11 @@
               image:
                 description: Image is the Dragonfly image to use
                 type: string
-<<<<<<< HEAD
+              imagePullPolicy:
+                default: Always
+                description: (Optional) imagePullPolicy to set to Dragonfly, default
+                  is Always
+                type: string
               initContainers:
                 description: (Optional) Dragonfly pod init containers
                 items:
@@ -2609,13 +2613,6 @@
                   - name
                   type: object
                 type: array
-=======
-              imagePullPolicy:
-                default: Always
-                description: (Optional) imagePullPolicy to set to Dragonfly, default
-                  is Always
-                type: string
->>>>>>> f1f2d216
               labels:
                 additionalProperties:
                   type: string
