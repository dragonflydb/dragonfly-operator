--- conflicted
+++ resolved
@@ -73,19 +73,13 @@
 			Namespace: namespace,
 		},
 		Spec: resourcesv1.DragonflySpec{
-<<<<<<< HEAD
 			Replicas:        3,
 			Resources:       &resourcesReq,
 			Args:            args,
 			ImagePullPolicy: corev1.PullIfNotPresent,
-=======
 			OwnedObjectsMetadata: &resourcesv1.OwnedObjectsMetadata{
 				Labels: labels,
 			},
-			Replicas:  3,
-			Resources: &resourcesReq,
-			Args:      args,
->>>>>>> f769eef0
 			Env: []corev1.EnvVar{
 				{
 					Name:  "ENV-1",
