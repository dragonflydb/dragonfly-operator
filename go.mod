--- conflicted
+++ resolved
@@ -7,19 +7,11 @@
 	github.com/onsi/ginkgo/v2 v2.22.0
 	github.com/onsi/gomega v1.36.1
 	github.com/pkg/errors v0.9.1
-<<<<<<< HEAD
-	github.com/redis/go-redis/v9 v9.5.3
-	k8s.io/api v0.30.2
-	k8s.io/apimachinery v0.30.2
-	k8s.io/client-go v0.30.2
-	sigs.k8s.io/controller-runtime v0.18.4
-=======
 	github.com/redis/go-redis/v9 v9.7.3
 	k8s.io/api v0.32.3
 	k8s.io/apimachinery v0.32.3
 	k8s.io/client-go v0.32.3
 	sigs.k8s.io/controller-runtime v0.20.4
->>>>>>> 9874757b
 )
 
 require (
