--- conflicted
+++ resolved
@@ -533,7 +533,6 @@
 
 // reconcileResources creates or updates the dragonfly resources
 func (dfi *DragonflyInstance) reconcileResources(ctx context.Context) error {
-<<<<<<< HEAD
 	// Handle HPA deletion first if autoscaler is disabled
 	// This ensures HPA cleanup happens regardless of other reconciliation issues
 	if dfi.df.Spec.Autoscaler == nil || !dfi.df.Spec.Autoscaler.Enabled {
@@ -546,10 +545,7 @@
 		}
 	}
 
-	dfResources, err := resources.GenerateDragonflyResources(dfi.df)
-=======
 	dfResources, err := resources.GenerateDragonflyResources(dfi.df, dfi.defaultDragonflyImage)
->>>>>>> 2fcde08b
 	if err != nil {
 		return fmt.Errorf("failed to generate dragonfly resources")
 	}
