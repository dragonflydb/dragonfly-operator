--- conflicted
+++ resolved
@@ -508,7 +508,7 @@
 			if !apierrors.IsNotFound(err) {
 				return fmt.Errorf("failed to get resource: %w", err)
 			}
-<<<<<<< HEAD
+      
 			resource.SetResourceVersion(storedResource.GetResourceVersion())
 
 			// Special handling for StatefulSet when autoscaling is enabled or disabled
@@ -543,11 +543,11 @@
 
 			if err = dfi.client.Update(ctx, resource); err != nil {
 				return fmt.Errorf("failed to update resource: %w", err)
-=======
+
 			// Resource does not exist, create it
 			if err := controllerutil.SetControllerReference(dfi.df, desired, dfi.scheme); err != nil {
 				return fmt.Errorf("failed to set controller reference: %w", err)
->>>>>>> f769eef0
+
 			}
 			err = dfi.client.Create(ctx, desired)
 			if err != nil {
