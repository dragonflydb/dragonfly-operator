--- conflicted
+++ resolved
@@ -90,18 +90,12 @@
 
 // replTakeover runs the replTakeOver on the given replica pod
 func replTakeover(ctx context.Context, c client.Client, newMaster *corev1.Pod) error {
-<<<<<<< HEAD
 	// create dragonfly client
 	redisClient, err := newRedisClient(ctx, c, newMaster, newMaster.Status.PodIP, resources.DragonflyAdminPort)
 	if err != nil {
 		return err
 	}
-=======
-	redisClient := redis.NewClient(&redis.Options{
-		Addr: fmt.Sprintf("%s:%d", newMaster.Status.PodIP, resources.DragonflyAdminPort),
-	})
 	defer redisClient.Close()
->>>>>>> d7d06202
 
 	// perform take over
 	resp, err := redisClient.Do(ctx, "repltakeover", "10000").Result()
@@ -163,18 +157,12 @@
 		return false, nil
 	}
 
-<<<<<<< HEAD
 	// create client
 	redisClient, err := newRedisClient(ctx, c, pod, pod.Status.PodIP, resources.DragonflyAdminPort)
 	if err != nil {
 		return false, err
 	}
-=======
-	redisClient := redis.NewClient(&redis.Options{
-		Addr: fmt.Sprintf("%s:%d", pod.Status.PodIP, resources.DragonflyAdminPort),
-	})
 	defer redisClient.Close()
->>>>>>> d7d06202
 
 	// check connection
 	_, err = redisClient.Ping(ctx).Result()
