/*
Copyright 2023 DragonflyDB authors.

Licensed under the Apache License, Version 2.0 (the "License");
you may not use this file except in compliance with the License.
You may obtain a copy of the License at

    http://www.apache.org/licenses/LICENSE-2.0

Unless required by applicable law or agreed to in writing, software
distributed under the License is distributed on an "AS IS" BASIS,
WITHOUT WARRANTIES OR CONDITIONS OF ANY KIND, either express or implied.
See the License for the specific language governing permissions and
limitations under the License.
*/

package resources

import (
	"fmt"

	resourcesv1 "github.com/dragonflydb/dragonfly-operator/api/v1alpha1"
	appsv1 "k8s.io/api/apps/v1"
	autoscalingv2 "k8s.io/api/autoscaling/v2"
	corev1 "k8s.io/api/core/v1"
	policyv1 "k8s.io/api/policy/v1"
	metav1 "k8s.io/apimachinery/pkg/apis/meta/v1"
	"k8s.io/apimachinery/pkg/util/intstr"
	"sigs.k8s.io/controller-runtime/pkg/client"
)

var (
	dflyUserGroup int64 = 999
)

// GenerateDragonflyResources returns the resources required for a Dragonfly
// Instance
func GenerateDragonflyResources(df *resourcesv1.Dragonfly) ([]client.Object, error) {
	var resources []client.Object

	image := df.Spec.Image
	if image == "" {
		image = fmt.Sprintf("%s:%s", DragonflyImage, Version)
	}

	// Create a StatefulSet, Headless Service
	statefulset := appsv1.StatefulSet{
		ObjectMeta: metav1.ObjectMeta{
			Name:      df.Name,
			Namespace: df.Namespace,
			// Useful for automatically deleting the resources when the Dragonfly object is deleted
			OwnerReferences: []metav1.OwnerReference{
				{
					APIVersion: df.APIVersion,
					Kind:       df.Kind,
					Name:       df.Name,
					UID:        df.UID,
				},
			},
			Labels: map[string]string{
				KubernetesAppComponentLabelKey: KubernetesAppComponent,
				KubernetesAppInstanceLabelKey:  df.Name,
				KubernetesAppNameLabelKey:      KubernetesAppName,
				KubernetesAppVersionLabelKey:   Version,
				KubernetesPartOfLabelKey:       KubernetesPartOf,
				KubernetesManagedByLabelKey:    DragonflyOperatorName,
				DragonflyNameLabelKey:          df.Name,
			},
		},
		Spec: appsv1.StatefulSetSpec{
			ServiceName: df.Name,
			Selector: &metav1.LabelSelector{
				MatchLabels: map[string]string{
					DragonflyNameLabelKey:     df.Name,
					KubernetesPartOfLabelKey:  KubernetesPartOf,
					KubernetesAppNameLabelKey: KubernetesAppName,
				},
			},
			UpdateStrategy: appsv1.StatefulSetUpdateStrategy{
				Type: appsv1.OnDeleteStatefulSetStrategyType,
			},
			Template: corev1.PodTemplateSpec{
				ObjectMeta: metav1.ObjectMeta{
					Labels: map[string]string{
						DragonflyNameLabelKey:     df.Name,
						KubernetesPartOfLabelKey:  KubernetesPartOf,
						KubernetesAppNameLabelKey: KubernetesAppName,
					},
				},
				Spec: corev1.PodSpec{
					ImagePullSecrets: df.Spec.ImagePullSecrets,
					Containers: []corev1.Container{
						{
							Name:  DragonflyContainerName,
							Image: image,
							Ports: []corev1.ContainerPort{
								{
									Name:          DragonflyPortName,
									ContainerPort: DragonflyPort,
								},
								{
									Name:          DragonflyAdminPortName,
									ContainerPort: DragonflyAdminPort,
								},
							},
							Args: DefaultDragonflyArgs,
							Env: append(df.Spec.Env, corev1.EnvVar{
								Name:  "HEALTHCHECK_PORT",
								Value: fmt.Sprintf("%d", DragonflyAdminPort),
							}),
							ReadinessProbe: &corev1.Probe{
								ProbeHandler: corev1.ProbeHandler{
									Exec: &corev1.ExecAction{
										Command: []string{
											"/bin/sh",
											"/usr/local/bin/healthcheck.sh",
										},
									},
								},
								FailureThreshold:    3,
								InitialDelaySeconds: 10,
								PeriodSeconds:       10,
								SuccessThreshold:    1,
								TimeoutSeconds:      5,
							},
							LivenessProbe: &corev1.Probe{
								ProbeHandler: corev1.ProbeHandler{
									Exec: &corev1.ExecAction{
										Command: []string{
											"/bin/sh",
											"/usr/local/bin/healthcheck.sh",
										},
									},
								},
								FailureThreshold:    3,
								InitialDelaySeconds: 10,
								PeriodSeconds:       10,
								SuccessThreshold:    1,
								TimeoutSeconds:      5,
							},
							ImagePullPolicy: df.Spec.ImagePullPolicy,
						},
					},
				},
			},
		},
	}

	if len(df.Spec.InitContainers) > 0 {
		statefulset.Spec.Template.Spec.InitContainers = df.Spec.InitContainers
	}

	// Skip Assigning FileSystem Group. Required for platforms such as Openshift that require IDs to not be set, as it injects a fixed randomized ID per namespace into all pods.
	// Skip Assigning FileSystem Group if podSecurityContext is set as well.
	if !df.Spec.SkipFSGroup && df.Spec.PodSecurityContext == nil {
		statefulset.Spec.Template.Spec.SecurityContext = &corev1.PodSecurityContext{
			FSGroup: &dflyUserGroup,
		}
	}

	// set podSecurityContext if one is specified
	if df.Spec.PodSecurityContext != nil {
		statefulset.Spec.Template.Spec.SecurityContext = df.Spec.PodSecurityContext
	}

	// set containerSecurityContext if one is specified
	if df.Spec.ContainerSecurityContext != nil {
		statefulset.Spec.Template.Spec.Containers[0].SecurityContext = df.Spec.ContainerSecurityContext
	}

	// set only if resources are specified
	if df.Spec.Resources != nil {
		statefulset.Spec.Template.Spec.Containers[0].Resources = *df.Spec.Resources
	}

	if df.Spec.Args != nil {
		statefulset.Spec.Template.Spec.Containers[0].Args = append(statefulset.Spec.Template.Spec.Containers[0].Args, df.Spec.Args...)
	}
	if df.Spec.MemcachedPort != 0 {
		statefulset.Spec.Template.Spec.Containers[0].Args = append(statefulset.Spec.Template.Spec.Containers[0].Args, fmt.Sprintf("%s=%d", MemcachedPortArg, df.Spec.MemcachedPort))
		statefulset.Spec.Template.Spec.Containers[0].Ports = append(statefulset.Spec.Template.Spec.Containers[0].Ports, corev1.ContainerPort{
			Name:          MemcachedPortName,
			ContainerPort: df.Spec.MemcachedPort,
		})
	}

	if df.Spec.AclFromSecret != nil {
		statefulset.Spec.Template.Spec.Volumes = append(statefulset.Spec.Template.Spec.Volumes, corev1.Volume{
			Name: AclVolumeName,
			VolumeSource: corev1.VolumeSource{
				Secret: &corev1.SecretVolumeSource{
					SecretName: df.Spec.AclFromSecret.Name,
					Items: []corev1.KeyToPath{
						{
							Key:  df.Spec.AclFromSecret.Key,
							Path: AclFileName,
						},
					},
				},
			},
		})

		statefulset.Spec.Template.Spec.Containers[0].VolumeMounts = append(statefulset.Spec.Template.Spec.Containers[0].VolumeMounts, corev1.VolumeMount{
			Name:      AclVolumeName,
			MountPath: AclDir,
		})

		statefulset.Spec.Template.Spec.Containers[0].Args = append(statefulset.Spec.Template.Spec.Containers[0].Args, fmt.Sprintf("%s=%s/%s", AclFileArg, AclDir, AclFileName))
	}

	// Doc: https://www.dragonflydb.io/blog/a-preview-of-dragonfly-ssd-tiering
	if df.Spec.Tiering != nil {

		tieringVolumeName := "tiering"
		tieringMountName := "/dragonfly/tiering"
		tieringDirName := "vol"

		if df.Spec.Tiering.PersistentVolumeClaimSpec != nil {
			statefulset.Spec.VolumeClaimTemplates = append(statefulset.Spec.VolumeClaimTemplates, corev1.PersistentVolumeClaim{
				ObjectMeta: metav1.ObjectMeta{
					Name:   tieringVolumeName,
					Labels: generateResourceLabels(df),
				},
				Spec: *df.Spec.Tiering.PersistentVolumeClaimSpec,
			})

			statefulset.Spec.Template.Spec.Containers[0].VolumeMounts = append(
				statefulset.Spec.Template.Spec.Containers[0].VolumeMounts,
				corev1.VolumeMount{
					Name:      tieringVolumeName,
					MountPath: tieringMountName,
				},
			)
		}

		statefulset.Spec.Template.Spec.Containers[0].Args = append(statefulset.Spec.Template.Spec.Containers[0].Args, fmt.Sprintf("--tiered_prefix=%s/%s", tieringMountName, tieringDirName))
	}

	if df.Spec.Snapshot != nil {
		// err if pvc is not specified & s3 sir is not present while cron is specified
		if df.Spec.Snapshot.Cron != "" && df.Spec.Snapshot.PersistentVolumeClaimSpec == nil && df.Spec.Snapshot.Dir == "" {
			return nil, fmt.Errorf("cron specified without a persistent volume claim")
		}

		snapshotDir := df.Spec.Snapshot.Dir
		if df.Spec.Snapshot.Dir == "" {
			snapshotDir = SnapshotsDir
		}

		if df.Spec.Snapshot.PersistentVolumeClaimSpec != nil {
			// attach and use the PVC if specified
			statefulset.Spec.VolumeClaimTemplates = append(statefulset.Spec.VolumeClaimTemplates, corev1.PersistentVolumeClaim{
				ObjectMeta: metav1.ObjectMeta{
					Name:   SnapshotsVolumeName,
					Labels: generateResourceLabels(df),
				},
				Spec: *df.Spec.Snapshot.PersistentVolumeClaimSpec,
			})

			statefulset.Spec.Template.Spec.Containers[0].VolumeMounts = append(statefulset.Spec.Template.Spec.Containers[0].VolumeMounts, corev1.VolumeMount{
				Name:      SnapshotsVolumeName,
				MountPath: snapshotDir,
			})
		}

		statefulset.Spec.Template.Spec.Containers[0].Args = append(statefulset.Spec.Template.Spec.Containers[0].Args, fmt.Sprintf("%s=%s", SnapshotsDirArg, snapshotDir))

		if df.Spec.Snapshot.Cron != "" {
			statefulset.Spec.Template.Spec.Containers[0].Args = append(statefulset.Spec.Template.Spec.Containers[0].Args, fmt.Sprintf("%s=%s", SnapshotsCronArg, df.Spec.Snapshot.Cron))
		}
	}

	if df.Spec.TLSSecretRef != nil {
		statefulset.Spec.Template.Spec.Volumes = append(statefulset.Spec.Template.Spec.Volumes, corev1.Volume{
			Name: TLSVolumeName,
			VolumeSource: corev1.VolumeSource{
				Secret: &corev1.SecretVolumeSource{
					SecretName: df.Spec.TLSSecretRef.Name,
				},
			},
		})

		statefulset.Spec.Template.Spec.Containers[0].VolumeMounts = append(statefulset.Spec.Template.Spec.Containers[0].VolumeMounts, corev1.VolumeMount{
			Name:      TLSVolumeName,
			ReadOnly:  true,
			MountPath: TLSDir,
		})

		statefulset.Spec.Template.Spec.Containers[0].Args = append(statefulset.Spec.Template.Spec.Containers[0].Args, []string{
			// no TLS on admin port by default
			NoTLSOnAdminPortArg,
			TLSArg,
			fmt.Sprintf("%s=%s/%s", TLSCertPathArg, TLSDir, TLSCertFileName),
			fmt.Sprintf("%s=%s/%s", TLSKeyPathArg, TLSDir, TLSKeyFileName),
		}...)
	}

	if df.Spec.Annotations != nil {
		statefulset.Spec.Template.ObjectMeta.Annotations = df.Spec.Annotations
	}

	for key := range df.Spec.Labels {
		// Make sure we do not overwrite any existing labels
		if _, ok := statefulset.Spec.Template.ObjectMeta.Labels[key]; !ok {
			statefulset.Spec.Template.ObjectMeta.Labels[key] = df.Spec.Labels[key]
		}
	}

	if df.Spec.Affinity != nil {
		statefulset.Spec.Template.Spec.Affinity = df.Spec.Affinity
	}

	if df.Spec.NodeSelector != nil {
		statefulset.Spec.Template.Spec.NodeSelector = df.Spec.NodeSelector
	}

	if df.Spec.Tolerations != nil {
		statefulset.Spec.Template.Spec.Tolerations = df.Spec.Tolerations
	}

	if df.Spec.TopologySpreadConstraints != nil {
		statefulset.Spec.Template.Spec.TopologySpreadConstraints = df.Spec.TopologySpreadConstraints
	}

	if df.Spec.ServiceAccountName != "" {
		statefulset.Spec.Template.Spec.ServiceAccountName = df.Spec.ServiceAccountName
	}

	if df.Spec.PriorityClassName != "" {
		statefulset.Spec.Template.Spec.PriorityClassName = df.Spec.PriorityClassName
	}

	if df.Spec.Authentication != nil {
		if df.Spec.Authentication.PasswordFromSecret != nil {
			// load the secret key as a password into env
			statefulset.Spec.Template.Spec.Containers[0].Env = append(statefulset.Spec.Template.Spec.Containers[0].Env, corev1.EnvVar{
				Name: "DFLY_requirepass",
				ValueFrom: &corev1.EnvVarSource{
					SecretKeyRef: df.Spec.Authentication.PasswordFromSecret,
				},
			})
		}

		if df.Spec.Authentication.ClientCaCertSecret != nil {
			// mount the secrets as a volume
			statefulset.Spec.Template.Spec.Volumes = append(statefulset.Spec.Template.Spec.Volumes, corev1.Volume{
				Name: TLSCACertVolumeName,
				VolumeSource: corev1.VolumeSource{
					Secret: &corev1.SecretVolumeSource{
						SecretName: df.Spec.Authentication.ClientCaCertSecret.Name,
						Items: []corev1.KeyToPath{
							{
								Key:  df.Spec.Authentication.ClientCaCertSecret.Key,
								Path: TLSCACertFileName,
							},
						},
					},
				},
			})

			// mount it
			statefulset.Spec.Template.Spec.Containers[0].VolumeMounts = append(statefulset.Spec.Template.Spec.Containers[0].VolumeMounts, corev1.VolumeMount{
				Name:      TLSCACertVolumeName,
				MountPath: TLSCACertDir,
			})

			// pass it as an arg
			statefulset.Spec.Template.Spec.Containers[0].Args = append(statefulset.Spec.Template.Spec.Containers[0].Args, fmt.Sprintf("%s=%s/%s", TLSCACertPathArg, TLSCACertDir, TLSCACertFileName))
		}
	}

	// Set replicas based on autoscaler configuration
	if df.Spec.Autoscaler == nil || !df.Spec.Autoscaler.Enabled {
		// If autoscaler is disabled, use the spec.replicas value
		statefulset.Spec.Replicas = &df.Spec.Replicas
	} else {
		// When autoscaler is enabled, set initial replicas to the greater of spec.replicas or minReplicas
		// This ensures that if replicas is specified, it's honored (if >= minReplicas)
		// HPA will then manage scaling based on metrics
		initialReplicas := df.Spec.Autoscaler.MinReplicas
		if df.Spec.Replicas > initialReplicas {
			initialReplicas = df.Spec.Replicas
		}
		statefulset.Spec.Replicas = &initialReplicas
	}

	resources = append(resources, &statefulset)

	serviceName := df.Name
	if df.Spec.ServiceSpec != nil && df.Spec.ServiceSpec.Name != "" {
		serviceName = df.Spec.ServiceSpec.Name
	}

	service := corev1.Service{
		ObjectMeta: metav1.ObjectMeta{
			Name:      serviceName,
			Namespace: df.Namespace,
			// Useful for automatically deleting the resources when the Dragonfly object is deleted
			OwnerReferences: []metav1.OwnerReference{
				{
					APIVersion: df.APIVersion,
					Kind:       df.Kind,
					Name:       df.Name,
					UID:        df.UID,
				},
			},
			Labels: generateResourceLabels(df),
		},
		Spec: corev1.ServiceSpec{
			Selector: map[string]string{
				DragonflyNameLabelKey:     df.Name,
				KubernetesAppNameLabelKey: KubernetesAppName,
				RoleLabelKey:              Master,
			},
			Ports: []corev1.ServicePort{
				{
					Name: DragonflyPortName,
					Port: DragonflyPort,
				},
			},
		},
	}

	if df.Spec.ServiceSpec != nil {
		service.Spec.Type = df.Spec.ServiceSpec.Type
		service.Annotations = df.Spec.ServiceSpec.Annotations
		service.Labels = df.Spec.ServiceSpec.Labels
		service.Spec.Ports[0].NodePort = df.Spec.ServiceSpec.NodePort
	}
	if df.Spec.MemcachedPort != 0 {
		service.Spec.Ports = append(service.Spec.Ports, corev1.ServicePort{
			Name: MemcachedPortName,
			Port: df.Spec.MemcachedPort,
		})
	}

	resources = append(resources, &service)

	pdb := policyv1.PodDisruptionBudget{
		ObjectMeta: metav1.ObjectMeta{
			Name:      df.Name,
			Namespace: df.Namespace,
			// Useful for automatically deleting the resources when the Dragonfly object is deleted
			OwnerReferences: []metav1.OwnerReference{
				{
					APIVersion: df.APIVersion,
					Kind:       df.Kind,
					Name:       df.Name,
					UID:        df.UID,
				},
			},
			Labels: generateResourceLabels(df),
		},
		Spec: policyv1.PodDisruptionBudgetSpec{
			MaxUnavailable: &intstr.IntOrString{
				Type:   intstr.Int,
				IntVal: 1,
			},
			Selector: &metav1.LabelSelector{
				MatchLabels: map[string]string{
					DragonflyNameLabelKey:     df.Name,
					KubernetesPartOfLabelKey:  KubernetesPartOf,
					KubernetesAppNameLabelKey: KubernetesAppName,
				},
			},
		},
	}

	if df.Spec.Replicas > 1 {
		resources = append(resources, &pdb)
	}

	// Generate HPA if autoscaler is enabled
	if df.Spec.Autoscaler != nil && df.Spec.Autoscaler.Enabled {
		hpa, err := generateHPA(df)
		if err != nil {
			return nil, fmt.Errorf("failed to generate HPA: %w", err)
		}
		resources = append(resources, hpa)
	}

	return resources, nil
}

<<<<<<< HEAD
// generateHPA creates a HorizontalPodAutoscaler resource for the Dragonfly instance
func generateHPA(df *resourcesv1.Dragonfly) (*autoscalingv2.HorizontalPodAutoscaler, error) {
	if df.Spec.Autoscaler == nil || !df.Spec.Autoscaler.Enabled {
		return nil, fmt.Errorf("autoscaler configuration is required")
	}

	autoscaler := df.Spec.Autoscaler

	hpa := &autoscalingv2.HorizontalPodAutoscaler{
		ObjectMeta: metav1.ObjectMeta{
			Name:      df.Name + "-hpa",
			Namespace: df.Namespace,
			OwnerReferences: []metav1.OwnerReference{
				{
					APIVersion: df.APIVersion,
					Kind:       df.Kind,
					Name:       df.Name,
					UID:        df.UID,
				},
			},
			Labels: map[string]string{
				KubernetesAppComponentLabelKey: KubernetesAppComponent,
				KubernetesAppInstanceLabelKey:  df.Name,
				KubernetesAppNameLabelKey:      KubernetesAppName,
				KubernetesAppVersionLabelKey:   Version,
				KubernetesPartOfLabelKey:       KubernetesPartOf,
				KubernetesManagedByLabelKey:    DragonflyOperatorName,
				DragonflyNameLabelKey:          df.Name,
			},
		},
		Spec: autoscalingv2.HorizontalPodAutoscalerSpec{
			ScaleTargetRef: autoscalingv2.CrossVersionObjectReference{
				APIVersion: "apps/v1",
				Kind:       "StatefulSet",
				Name:       df.Name,
			},
			MinReplicas: &autoscaler.MinReplicas,
			MaxReplicas: autoscaler.MaxReplicas,
		},
	}

	// Add metrics if specified
	if len(autoscaler.Metrics) > 0 {
		hpa.Spec.Metrics = autoscaler.Metrics
	} else {
		// Default metrics if none specified
		var metrics []autoscalingv2.MetricSpec

		if autoscaler.TargetCPUUtilizationPercentage != nil {
			metrics = append(metrics, autoscalingv2.MetricSpec{
				Type: autoscalingv2.ResourceMetricSourceType,
				Resource: &autoscalingv2.ResourceMetricSource{
					Name: corev1.ResourceCPU,
					Target: autoscalingv2.MetricTarget{
						Type:               autoscalingv2.UtilizationMetricType,
						AverageUtilization: autoscaler.TargetCPUUtilizationPercentage,
					},
				},
			})
		}

		if autoscaler.TargetMemoryUtilizationPercentage != nil {
			metrics = append(metrics, autoscalingv2.MetricSpec{
				Type: autoscalingv2.ResourceMetricSourceType,
				Resource: &autoscalingv2.ResourceMetricSource{
					Name: corev1.ResourceMemory,
					Target: autoscalingv2.MetricTarget{
						Type:               autoscalingv2.UtilizationMetricType,
						AverageUtilization: autoscaler.TargetMemoryUtilizationPercentage,
					},
				},
			})
		}

		// Default to CPU 70% if no metrics specified
		if len(metrics) == 0 {
			defaultCPU := int32(70)
			metrics = append(metrics, autoscalingv2.MetricSpec{
				Type: autoscalingv2.ResourceMetricSourceType,
				Resource: &autoscalingv2.ResourceMetricSource{
					Name: corev1.ResourceCPU,
					Target: autoscalingv2.MetricTarget{
						Type:               autoscalingv2.UtilizationMetricType,
						AverageUtilization: &defaultCPU,
					},
				},
			})
		}

		hpa.Spec.Metrics = metrics
	}

	// Add behavior if specified
	if autoscaler.Behavior != nil {
		hpa.Spec.Behavior = autoscaler.Behavior
	}

	return hpa, nil
=======
func generateResourceLabels(df *resourcesv1.Dragonfly) map[string]string {
	return map[string]string{
		KubernetesAppComponentLabelKey: KubernetesAppComponent,
		KubernetesAppInstanceLabelKey:  df.Name,
		KubernetesAppNameLabelKey:      KubernetesAppName,
		KubernetesAppVersionLabelKey:   Version,
		KubernetesPartOfLabelKey:       KubernetesPartOf,
		KubernetesManagedByLabelKey:    DragonflyOperatorName,
		DragonflyNameLabelKey:          df.Name,
	}
>>>>>>> eb70eb5f
}<|MERGE_RESOLUTION|>--- conflicted
+++ resolved
@@ -482,7 +482,18 @@
 	return resources, nil
 }
 
-<<<<<<< HEAD
+func generateResourceLabels(df *resourcesv1.Dragonfly) map[string]string {
+	return map[string]string{
+		KubernetesAppComponentLabelKey: KubernetesAppComponent,
+		KubernetesAppInstanceLabelKey:  df.Name,
+		KubernetesAppNameLabelKey:      KubernetesAppName,
+		KubernetesAppVersionLabelKey:   Version,
+		KubernetesPartOfLabelKey:       KubernetesPartOf,
+		KubernetesManagedByLabelKey:    DragonflyOperatorName,
+		DragonflyNameLabelKey:          df.Name,
+	}
+}
+
 // generateHPA creates a HorizontalPodAutoscaler resource for the Dragonfly instance
 func generateHPA(df *resourcesv1.Dragonfly) (*autoscalingv2.HorizontalPodAutoscaler, error) {
 	if df.Spec.Autoscaler == nil || !df.Spec.Autoscaler.Enabled {
@@ -581,16 +592,5 @@
 	}
 
 	return hpa, nil
-=======
-func generateResourceLabels(df *resourcesv1.Dragonfly) map[string]string {
-	return map[string]string{
-		KubernetesAppComponentLabelKey: KubernetesAppComponent,
-		KubernetesAppInstanceLabelKey:  df.Name,
-		KubernetesAppNameLabelKey:      KubernetesAppName,
-		KubernetesAppVersionLabelKey:   Version,
-		KubernetesPartOfLabelKey:       KubernetesPartOf,
-		KubernetesManagedByLabelKey:    DragonflyOperatorName,
-		DragonflyNameLabelKey:          df.Name,
-	}
->>>>>>> eb70eb5f
+  
 }