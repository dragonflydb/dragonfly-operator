--- conflicted
+++ resolved
@@ -369,7 +369,6 @@
 		}
 	}
 
-<<<<<<< HEAD
 	// Set replicas based on autoscaler configuration
 	if df.Spec.Autoscaler == nil || !df.Spec.Autoscaler.Enabled {
 		// If autoscaler is disabled, use the spec.replicas value
@@ -384,7 +383,7 @@
 		}
 		statefulset.Spec.Replicas = &initialReplicas
 	}
-=======
+  
 	statefulset.Spec.Template.Spec.Containers = mergeNamedSlices(
 		statefulset.Spec.Template.Spec.Containers, df.Spec.AdditionalContainers,
 		func(c corev1.Container) string { return c.Name })
@@ -392,7 +391,6 @@
 	statefulset.Spec.Template.Spec.Volumes = mergeNamedSlices(
 		statefulset.Spec.Template.Spec.Volumes, df.Spec.AdditionalVolumes,
 		func(v corev1.Volume) string { return v.Name })
->>>>>>> 33224dc6
 
 	resources = append(resources, &statefulset)
 
